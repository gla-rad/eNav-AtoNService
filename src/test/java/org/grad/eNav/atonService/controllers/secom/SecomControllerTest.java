<<<<<<< HEAD
///*
// * Copyright (c) 2024 GLA Research and Development Directorate
// *
// * Licensed under the Apache License, Version 2.0 (the "License");
// * you may not use this file except in compliance with the License.
// * You may obtain a copy of the License at
// *
// *        http://www.apache.org/licenses/LICENSE-2.0
// *
// * Unless required by applicable law or agreed to in writing, software
// * distributed under the License is distributed on an "AS IS" BASIS,
// * WITHOUT WARRANTIES OR CONDITIONS OF ANY KIND, either express or implied.
// * See the License for the specific language governing permissions and
// * limitations under the License.
// */
//
//package org.grad.eNav.atonService.controllers.secom;
//
//import _int.iho.s125.gml.cs0._1.Dataset;
//import jakarta.xml.bind.DatatypeConverter;
//import jakarta.xml.bind.JAXBException;
//import org.grad.eNav.atonService.TestFeignSecurityConfig;
//import org.grad.eNav.atonService.TestingConfiguration;
//import org.grad.eNav.atonService.components.SecomCertificateProviderImpl;
//import org.grad.eNav.atonService.components.SecomSignatureProviderImpl;
//import org.grad.eNav.atonService.models.domain.DatasetContent;
//import org.grad.eNav.atonService.models.domain.s125.S125Dataset;
//import org.grad.eNav.atonService.models.domain.secom.SubscriptionRequest;
//import org.grad.eNav.atonService.services.DatasetService;
//import org.grad.eNav.atonService.services.S100ExchangeSetService;
//import org.grad.eNav.atonService.services.UnLoCodeService;
//import org.grad.eNav.atonService.services.secom.SecomSubscriptionService;
//import org.grad.eNav.atonService.utils.S125DatasetBuilder;
//import org.grad.eNav.s125.utils.S125Utils;
//import org.grad.secomv2.core.base.DigitalSignatureCertificate;
//import org.grad.secomv2.core.base.SecomConstants;
//import org.grad.secomv2.core.components.SecomSignatureFilter;
//import org.grad.secomv2.core.exceptions.SecomValidationException;
//import org.grad.secomv2.core.models.*;
//import org.grad.secomv2.core.models.enums.*;
//import org.junit.jupiter.api.BeforeEach;
//import org.junit.jupiter.api.Test;
//import org.junit.jupiter.api.extension.ExtendWith;
//import org.locationtech.geomesa.utils.interop.WKTUtils;
//import org.locationtech.jts.geom.Coordinate;
//import org.locationtech.jts.geom.GeometryFactory;
//import org.locationtech.jts.geom.PrecisionModel;
//import org.modelmapper.ModelMapper;
//import org.springframework.beans.factory.annotation.Autowired;
//import org.springframework.boot.autoconfigure.EnableAutoConfiguration;
//import org.springframework.boot.autoconfigure.security.servlet.SecurityAutoConfiguration;
//import org.springframework.boot.test.context.SpringBootTest;
//import org.springframework.test.context.bean.override.mockito.MockitoBean;
//import org.springframework.context.annotation.Import;
//import org.springframework.data.domain.PageImpl;
//import org.springframework.data.domain.Pageable;
//import org.springframework.http.HttpMethod;
//import org.springframework.http.HttpStatus;
//import org.springframework.http.MediaType;
//import org.springframework.test.context.junit.jupiter.SpringExtension;
//import org.springframework.test.web.reactive.server.WebTestClient;
//import org.springframework.web.reactive.function.BodyInserters;
//import reactor.core.publisher.Mono;
//
//import java.io.IOException;
//import java.math.BigInteger;
//import java.security.PublicKey;
//import java.security.cert.CertificateEncodingException;
//import java.security.cert.X509Certificate;
//import java.time.Instant;
//import java.time.LocalDateTime;
//import java.time.format.DateTimeFormatter;
//import java.util.Base64;
//import java.util.Collections;
//import java.util.UUID;
//
//import static org.grad.secomv2.core.base.SecomConstants.SECOM_DATE_TIME_FORMAT;
//import static org.grad.secomv2.core.base.SecomConstants.SECOM_DATE_TIME_FORMATTER;
//import static org.grad.secomv2.core.interfaces.AcknowledgementServiceInterface.ACKNOWLEDGMENT_INTERFACE_PATH;
//import static org.grad.secomv2.core.interfaces.CapabilityServiceInterface.CAPABILITY_INTERFACE_PATH;
//import static org.grad.secomv2.core.interfaces.GetServiceInterface.GET_INTERFACE_PATH;
//import static org.grad.secomv2.core.interfaces.GetSummaryServiceInterface.GET_SUMMARY_INTERFACE_PATH;
//import static org.grad.secomv2.core.interfaces.RemoveSubscriptionServiceInterface.REMOVE_SUBSCRIPTION_INTERFACE_PATH;
//import static org.grad.secomv2.core.interfaces.SubscriptionServiceInterface.SUBSCRIPTION_INTERFACE_PATH;
//import static org.junit.jupiter.api.Assertions.*;
//import static org.mockito.ArgumentMatchers.any;
//import static org.mockito.Mockito.*;
//
//@ExtendWith(SpringExtension.class)
//@SpringBootTest(webEnvironment = SpringBootTest.WebEnvironment.RANDOM_PORT)
//@EnableAutoConfiguration(exclude = {SecurityAutoConfiguration.class})
//@Import({TestingConfiguration.class, TestFeignSecurityConfig.class})
//class SecomControllerTest {
//
//    /**
//     * The Reactive Web Test Client.
//     */
//    @Autowired
//    WebTestClient webTestClient;
//
//    /**
//     * The Model Mapper.
//     */
//    @Autowired
//    ModelMapper modelMapper;
//
//    /**
//     * The Dataset Service mock.
//     */
//    @MockitoBean
//    DatasetService datasetService;
//
//    /**
//     * The SECOM Exchange Set Service.
//     */
//    @MockitoBean
//    S100ExchangeSetService s100ExchangeSetService;
//
//    /**
//     * The UN/LOCODE Service mock.
//     */
//    @MockitoBean
//    UnLoCodeService unLoCodeService;
//
//    /**
//     * The SECOM Subscription Service mock.
//     */
//    @MockitoBean
//    SecomSubscriptionService secomSubscriptionService;
//
//    /**
//     * The Secom Certificate Provider mock.
//     */
//    @MockitoBean
//    SecomCertificateProviderImpl secomCertificateProvider;
//
//    /**
//     * The Secom Signature Provider mock.
//     */
//    @MockitoBean
//    SecomSignatureProviderImpl secomSignatureProvider;
//
//    /**
//     * The Secom Signature Filter mock.
//     *
//     * This will block the actual SECOM signature verification process and will
//     * allow out test messages to go through the signature filter without valid
//     * signatures.
//     */
//    @MockitoBean
//    SecomSignatureFilter secomSignatureFilter;
//
//    // Test Variables
//    private UUID queryDataReference;
//    private ContainerTypeEnum queryContainerType;
//    private SECOM_DataProductType queryDataProductType;
//    private String queryProductVersion;
//    private String queryGeometry;
//    private String queryUnlocode;
//    private LocalDateTime queryValidFrom;
//    private LocalDateTime queryValidTo;
//    private Integer queryPage;
//    private Integer queryPageSize;
//    private S125Dataset s125DataSet;
//    private String s125DataSetAsXml;
//    private DatasetContent datasetContent;
//    private SubscriptionRequest subscriptionRequest;
//    private SubscriptionRequest savedSubscriptionRequest;
//    private RemoveSubscriptionObject removeSubscriptionObject;
//    private AcknowledgementObject acknowledgementObject;
//
//    /**
//     * Common setup for all the tests.
//     */
//    @BeforeEach
//    void setUp() throws JAXBException {
//        // Setup the query arguments
//        // Test Variables
//        GeometryFactory geometryFactory = new GeometryFactory(new PrecisionModel(), 4326);
//        this.queryDataReference = UUID.randomUUID();
//        this.queryContainerType = ContainerTypeEnum.S100_DataSet;
//        this.queryDataProductType = SECOM_DataProductType.S125;
//        this.queryProductVersion = "0.0.1";
//        this.queryGeometry = WKTUtils.write(geometryFactory.createPolygon(new Coordinate[]{
//                new Coordinate(-180, -90),
//                new Coordinate(-180, 90),
//                new Coordinate(180, 90),
//                new Coordinate(180, -90),
//                new Coordinate(-180, -90),
//        }));
//        this.queryUnlocode = "ADALV";
//        this.queryValidFrom = LocalDateTime.of(2000, 1, 1, 0, 0, 0);
//        this.queryValidTo = LocalDateTime.of(3000, 1, 1, 0, 0, 0);
//        this.queryPage = 0;
//        this.queryPageSize = Integer.MAX_VALUE;
//
//        // Construct a test S-125 Dataset
//        this.s125DataSet = new S125Dataset("125Dataset");
//        this.s125DataSet.setUuid(this.queryDataReference);
//        this.s125DataSet.setGeometry(geometryFactory.createPolygon(new Coordinate[]{
//                new Coordinate(-180, -90),
//                new Coordinate(-180, 90),
//                new Coordinate(180, 90),
//                new Coordinate(180, -90),
//                new Coordinate(-180, -90),
//        }));
//
//        // Marshal the dataset content
//        final S125DatasetBuilder s125DatasetBuilder = new S125DatasetBuilder(this.modelMapper);
//        final Dataset dataset = s125DatasetBuilder.packageToDataset(this.s125DataSet, Collections.emptyList());
//        this.s125DataSetAsXml = S125Utils.marshalS125(dataset, Boolean.FALSE);
//        this.datasetContent = new DatasetContent();
//        this.datasetContent.setId(BigInteger.ONE);
//        this.datasetContent.setGeneratedAt(LocalDateTime.now());
//        this.datasetContent.setContent(this.s125DataSetAsXml);
//        this.datasetContent.setContentLength(BigInteger.valueOf(this.s125DataSetAsXml.length()));
//        this.s125DataSet.setDatasetContent(this.datasetContent);
//
//        // Setup the subscription requests and responses
//        this.subscriptionRequest = new SubscriptionRequest();
//        this.subscriptionRequest.setContainerType(ContainerTypeEnum.S100_DataSet);
//        this.subscriptionRequest.setDataProductType(SECOM_DataProductType.S125);
//        this.savedSubscriptionRequest = new SubscriptionRequest();
//        this.savedSubscriptionRequest.setUuid(UUID.randomUUID());
//        this.savedSubscriptionRequest.setContainerType(ContainerTypeEnum.S100_DataSet);
//        this.savedSubscriptionRequest.setDataProductType(SECOM_DataProductType.S125);
//        this.removeSubscriptionObject = new RemoveSubscriptionObject();
//        this.removeSubscriptionObject.setSubscriptionIdentifier(UUID.randomUUID());
//
//        // Setup an acknowledgement
//        this.acknowledgementObject = new AcknowledgementObject();
//        EnvelopeAckObject envelopeAckObject = new EnvelopeAckObject();
//        envelopeAckObject.setCreatedAt(Instant.now());
//        envelopeAckObject.setTransactionIdentifier(UUID.randomUUID());
//        envelopeAckObject.setAckType(AckTypeEnum.DELIVERED_ACK);
//        envelopeAckObject.setEnvelopeSignatureCertificate("Signature Certificate");
//        envelopeAckObject.setEnvelopeRootCertificateThumbprint("Root Certificate Thumbprint");
//        envelopeAckObject.setEnvelopeSignatureTime(Instant.now());
//        this.acknowledgementObject.setEnvelope(envelopeAckObject);
//        this.acknowledgementObject.setEnvelopeSignature("Envelope Signature");
//    }
//
//    /**
//     * Test that the SECOM Capability interface is configured properly and
//     * returns the expected Capability Response Object output.
//     */
//    @Test
//    void testCapability() {
//        webTestClient.get()
//                .uri("/api/secom/v1" + CAPABILITY_INTERFACE_PATH)
//                .header(SecomRequestHeaders.MRN_HEADER, "mrn")
//                .exchange()
//                .expectStatus().isOk()
//                .expectBody(CapabilityResponseObject.class)
//                .consumeWith(response -> {
//                    CapabilityResponseObject capabilityResponseObject = response.getResponseBody();
//                    assertNotNull(capabilityResponseObject);
//                    assertNotNull(capabilityResponseObject.getCapability());
//                    assertFalse(capabilityResponseObject.getCapability().isEmpty());
//                    assertEquals(1, capabilityResponseObject.getCapability().size());
//                    assertEquals(ContainerTypeEnum.S100_DataSet, capabilityResponseObject.getCapability().getFirst().getContainerType());
//                    assertEquals(SECOM_DataProductType.S125, capabilityResponseObject.getCapability().getFirst().getDataProductType());
//                    assertEquals("/xsd/S125.xsd", capabilityResponseObject.getCapability().getFirst().getProductSchemaUrl().getPath());
//                    assertEquals("0.0.0", capabilityResponseObject.getCapability().getFirst().getServiceVersion());
//                    assertFalse(capabilityResponseObject.getCapability().getFirst().getImplementedInterfaces().getAccess());
//                    assertFalse(capabilityResponseObject.getCapability().getFirst().getImplementedInterfaces().getEncryptionKey());
//                    assertTrue(capabilityResponseObject.getCapability().getFirst().getImplementedInterfaces().getGet());
//                    assertTrue(capabilityResponseObject.getCapability().getFirst().getImplementedInterfaces().getSubscription());
//                    assertFalse(capabilityResponseObject.getCapability().getFirst().getImplementedInterfaces().getGetByLink());
//                    assertTrue(capabilityResponseObject.getCapability().getFirst().getImplementedInterfaces().getGetSummary());
//                    assertFalse(capabilityResponseObject.getCapability().getFirst().getImplementedInterfaces().getUpload());
//                    assertFalse(capabilityResponseObject.getCapability().getFirst().getImplementedInterfaces().getUploadLink());
//                });
//    }
//
//    /**
//     * Test that the SECOM Capability interface will respond with an HTTP
//     * Status METHOD_NOT_ALLOWED if a method other than a get is requested.
//     */
//    @Test
//    void testCapabilityMethodNotAllowed() {
//        webTestClient.post()
//                .uri("/api/secom/v1" + CAPABILITY_INTERFACE_PATH)
//                .header(SecomRequestHeaders.MRN_HEADER, "mrn")
//                .exchange()
//                .expectStatus().isEqualTo(HttpStatus.METHOD_NOT_ALLOWED);
//    }
//
//    /**
//     * Test that the SECOM Get Summary interface is configured properly
//     * and returns the expected Get Summary Response Object output.
//     */
//    @Test
//    void testGetSummary() {
//        doReturn(new PageImpl<>(Collections.singletonList(this.s125DataSet), Pageable.ofSize(this.queryPageSize), 1))
//                .when(this.datasetService).findAll(any(), any(), any(), any(), any(), any());
//
//         webTestClient.get()
//                .uri(uriBuilder -> uriBuilder
//                        .path("/api/secom/v1" + GET_SUMMARY_INTERFACE_PATH)
//                        .queryParam("containerType", this.queryContainerType.getValue())
//                        .queryParam("dataProductType", this.queryDataProductType)
//                        .queryParam("productVersion", this.queryProductVersion)
//                        .queryParam("geometry", this.queryGeometry)
//                        .queryParam("unlocode", this.queryUnlocode)
//                        .queryParam("validFrom", DateTimeFormatter.ofPattern(SECOM_DATE_TIME_FORMAT).format(this.queryValidFrom))
//                        .queryParam("validTo", DateTimeFormatter.ofPattern(SECOM_DATE_TIME_FORMAT).format(this.queryValidTo))
//                        .queryParam("page", this.queryPage)
//                        .queryParam("pageSize", this.queryPageSize)
//                        .build())
//                .header(SecomRequestHeaders.MRN_HEADER, "mrn")
//                .exchange()
//                .expectStatus().isOk()
//                .expectBody(GetSummaryResponseObject.class)
//                .consumeWith(response -> {
//                    GetSummaryResponseObject getSummaryResponseObject = response.getResponseBody();
//                    assertNotNull(getSummaryResponseObject);
//                    assertNotNull(getSummaryResponseObject.getSummaryObject());
//                    assertEquals(1, getSummaryResponseObject.getSummaryObject().size());
//                    assertEquals(ContainerTypeEnum.S100_DataSet, getSummaryResponseObject.getSummaryObject().getFirst().getContainerType());
//                    assertEquals(SECOM_DataProductType.S125, getSummaryResponseObject.getSummaryObject().getFirst().getDataProductType());
//                    assertEquals(Boolean.FALSE, getSummaryResponseObject.getSummaryObject().getFirst().getDataCompression());
//                    assertEquals(Boolean.FALSE, getSummaryResponseObject.getSummaryObject().getFirst().getDataProtection());
//                    assertEquals(this.s125DataSet.getUuid(), getSummaryResponseObject.getSummaryObject().getFirst().getDataReference());
//                    assertEquals(this.s125DataSet.getDatasetIdentificationInformation().getProductEdition(), getSummaryResponseObject.getSummaryObject().getFirst().getInfo_productVersion());
//                    assertEquals(this.s125DataSet.getDatasetIdentificationInformation().getDatasetFileIdentifier(), getSummaryResponseObject.getSummaryObject().getFirst().getInfo_identifier());
//                    assertEquals(this.s125DataSet.getDatasetIdentificationInformation().getDatasetTitle(), getSummaryResponseObject.getSummaryObject().getFirst().getInfo_name());
//                    assertEquals(InfoStatusEnum.PRESENT.getValue(), getSummaryResponseObject.getSummaryObject().getFirst().getInfo_status());
//                    assertEquals(this.s125DataSet.getDatasetIdentificationInformation().getDatasetAbstract(), getSummaryResponseObject.getSummaryObject().getFirst().getInfo_description());
//                    assertEquals(this.s125DataSet.getLastUpdatedAt(), getSummaryResponseObject.getSummaryObject().getFirst().getInfo_lastModifiedDate());
//                    assertNotNull(getSummaryResponseObject.getPagination());
//                    assertEquals(Integer.MAX_VALUE, getSummaryResponseObject.getPagination().getMaxItemsPerPage());
//                    assertEquals(1, getSummaryResponseObject.getPagination().getTotalItems());
//                });
//    }
//
//    /**
//     * Test that the SECOM Get Summary interface will return an HTTP Status
//     * BAD_REQUEST if one of the provided query parameters is not formatted
//     * properly
//     */
//    @Test
//    void testGetSummaryBadRequest() {
//        webTestClient.get()
//                .uri(uriBuilder -> uriBuilder
//                        .path("/api/secom/v1" + GET_SUMMARY_INTERFACE_PATH)
//                        .queryParam("containerType", this.queryContainerType.getValue())
//                        .queryParam("dataProductType", this.queryDataProductType)
//                        .queryParam("productVersion", this.queryProductVersion)
//                        .queryParam("geometry", this.queryGeometry)
//                        .queryParam("unlocode", this.queryUnlocode)
//                        .queryParam("validFrom", "Badly Formatted Date")
//                        .queryParam("validTo", "Another Badly Formatted Date")
//                        .queryParam("page", this.queryPage)
//                        .queryParam("pageSize", this.queryPageSize)
//                        .build())
//                .header(SecomRequestHeaders.MRN_HEADER, "mrn")
//                .exchange()
//                .expectStatus().isBadRequest();
//    }
//
//    /**
//     * Test that the SECOM Get Summary interface will return an HTTP Status
//     * METHOD_NOT_ALLOWED if a method other than a get is requested.
//     */
//    @Test
//    void testGetSummaryMethodNotAllowed() {
//        webTestClient.post()
//                .uri(uriBuilder -> uriBuilder
//                        .path("/api/secom/v1" + GET_SUMMARY_INTERFACE_PATH)
//                        .queryParam("containerType", this.queryContainerType.getValue())
//                        .queryParam("dataProductType", this.queryDataProductType)
//                        .queryParam("productVersion", this.queryProductVersion)
//                        .queryParam("geometry", this.queryGeometry)
//                        .queryParam("unlocode", this.queryUnlocode)
//                        .queryParam("validFrom", DateTimeFormatter.ofPattern(SECOM_DATE_TIME_FORMAT).format(this.queryValidFrom))
//                        .queryParam("validTo", DateTimeFormatter.ofPattern(SECOM_DATE_TIME_FORMAT).format(this.queryValidTo))
//                        .queryParam("page", this.queryPage)
//                        .queryParam("pageSize", this.queryPageSize)
//                        .build())
//                .header(SecomRequestHeaders.MRN_HEADER, "mrn")
//                .exchange()
//                .expectStatus().isEqualTo(HttpStatus.METHOD_NOT_ALLOWED);
//    }
//
//    /**
//     * Test that the SECOM Get interface is configured properly and returns the
//     * expected Get Response Object output.
//     */
//    @Test
//    void testGet() throws CertificateEncodingException, IOException {
//        // Mock the SECOM library certificate and signature providers
//        X509Certificate mockCertificate = mock(X509Certificate.class);
//        doReturn("certificate".getBytes()).when(mockCertificate).getEncoded();
//        PublicKey mockPublicKey = mock(PublicKey.class);
//        doReturn(mockPublicKey).when(mockCertificate).getPublicKey();
//        X509Certificate mockRootCertificate = mock(X509Certificate.class);
//        doReturn("rootCertificate".getBytes()).when(mockRootCertificate).getEncoded();
//        DigitalSignatureCertificate digitalSignatureCertificate = new DigitalSignatureCertificate();
//        digitalSignatureCertificate.setCertificateAlias("secom");
//        digitalSignatureCertificate.setCertificate(mockCertificate);
//        digitalSignatureCertificate.setPublicKey(mockPublicKey);
//        digitalSignatureCertificate.setRootCertificate(mockRootCertificate);
//        doReturn(digitalSignatureCertificate).when(this.secomCertificateProvider).getDigitalSignatureCertificate();
//        doReturn(DigitalSignatureAlgorithmEnum.SHA3_384_WITH_ECDSA).when(this.secomSignatureProvider).getSignatureAlgorithm();
//        doReturn("signature".getBytes()).when(this.secomSignatureProvider).generateSignature(any(), any(), any());
//
//        // Mock the rest
//        doReturn(new PageImpl<>(Collections.singletonList(this.s125DataSet), Pageable.ofSize(this.queryPageSize), 1))
//                .when(this.datasetService).findAll(any(), any(), any(), any(), any(), any());
//
//        webTestClient.get()
//                .uri(uriBuilder -> uriBuilder
//                        .path("/api/secom/v1" + GET_INTERFACE_PATH)
//                        .queryParam("dataReference", this.queryDataReference)
//                        .queryParam("containerType", this.queryContainerType.getValue())
//                        .queryParam("dataProductType", this.queryDataProductType)
//                        .queryParam("productVersion", this.queryProductVersion)
//                        .queryParam("geometry", this.queryGeometry)
//                        .queryParam("unlocode", this.queryUnlocode)
//                        .queryParam("validFrom", DateTimeFormatter.ofPattern(SECOM_DATE_TIME_FORMAT).format(this.queryValidFrom))
//                        .queryParam("validTo", DateTimeFormatter.ofPattern(SECOM_DATE_TIME_FORMAT).format(this.queryValidTo))
//                        .queryParam("page", this.queryPage)
//                        .queryParam("pageSize", this.queryPageSize)
//                        .build())
//                .header(SecomRequestHeaders.MRN_HEADER, "mrn")
//                .exchange()
//                .expectStatus().isOk()
//                .expectBody(GetResponseObject.class)
//                .consumeWith(response -> {
//                    GetResponseObject getResponseObject = response.getResponseBody();
//                    assertNotNull(getResponseObject);
//                    assertNotNull(getResponseObject.getDataResponseObject());
//                    assertNotNull(getResponseObject.getPagination());
//                    assertEquals(1, getResponseObject.getDataResponseObject().size());
//                    assertNotNull(getResponseObject.getDataResponseObject().getFirst());
//                    assertNotNull(getResponseObject.getDataResponseObject().getFirst().getData());
//                    assertNotNull(getResponseObject.getDataResponseObject().getFirst().getExchangeMetadata());
//                    assertEquals(Boolean.FALSE, getResponseObject.getDataResponseObject().getFirst().getExchangeMetadata().getDataProtection());
//                    assertEquals(Boolean.FALSE, getResponseObject.getDataResponseObject().getFirst().getExchangeMetadata().getCompressionFlag());
//                    assertEquals(SecomConstants.SECOM_PROTECTION_SCHEME, getResponseObject.getDataResponseObject().getFirst().getExchangeMetadata().getProtectionScheme());
//                    assertEquals(DigitalSignatureAlgorithmEnum.SHA3_384_WITH_ECDSA, getResponseObject.getDataResponseObject().getFirst().getExchangeMetadata().getDigitalSignatureReference());
//                    assertNotNull(getResponseObject.getDataResponseObject().getFirst().getExchangeMetadata().getDigitalSignatureValue());
//                    assertEquals(DatatypeConverter.printHexBinary("signature".getBytes()), getResponseObject.getDataResponseObject().getFirst().getExchangeMetadata().getDigitalSignatureValue().getDigitalSignature());
//                    assertEquals(Base64.getEncoder().encodeToString("certificate".getBytes()), getResponseObject.getDataResponseObject().getFirst().getExchangeMetadata().getDigitalSignatureValue().getPublicCertificate());
//                    assertEquals("a79fd87b7e6418a5085f88c21482e017eb0ef9a6", getResponseObject.getDataResponseObject().getFirst().getExchangeMetadata().getDigitalSignatureValue().getPublicRootCertificateThumbprint());
//                    assertEquals(Integer.MAX_VALUE, getResponseObject.getPagination().getMaxItemsPerPage());
//                    assertEquals(1, getResponseObject.getPagination().getTotalItems());
//
//                    // Try to parse the incoming data
//                    String s125Xml = new String(Base64.getDecoder().decode(getResponseObject.getDataResponseObject().getFirst().getData()));
//                    try {
//                        Dataset result = S125Utils.unmarshallS125(s125Xml);
//                        assertNotNull(result);
//                        assertNotNull(result.getId());
//                        assertNotNull(result.getDatasetIdentificationInformation());
//                        assertEquals(this.s125DataSet.getDatasetIdentificationInformation().getDatasetTitle(), result.getDatasetIdentificationInformation().getDatasetTitle());
//                        assertEquals(this.s125DataSet.getDatasetIdentificationInformation().getDatasetFileIdentifier(), result.getDatasetIdentificationInformation().getDatasetFileIdentifier());
//                        assertEquals(this.s125DataSet.getDatasetIdentificationInformation().getProductEdition(), result.getDatasetIdentificationInformation().getProductEdition());
//                        assertEquals(this.s125DataSet.getDatasetIdentificationInformation().getDatasetTitle(), result.getDatasetIdentificationInformation().getDatasetTitle());
//                    } catch (JAXBException ex) {
//                        fail(ex);
//                    }
//                });
//    }
//
//    /**
//     * Test that the SECOM Get interface is configured properly and also
//     * supports S-100 Exchange Sets if requested.
//     */
//    @Test
//    void testGetExchangeSet() throws CertificateEncodingException, IOException, JAXBException {
//        // Mock the SECOM library certificate and signature providers
//        X509Certificate mockCertificate = mock(X509Certificate.class);
//        doReturn("certificate".getBytes()).when(mockCertificate).getEncoded();
//        PublicKey mockPublicKey = mock(PublicKey.class);
//        doReturn(mockPublicKey).when(mockCertificate).getPublicKey();
//        X509Certificate mockRootCertificate = mock(X509Certificate.class);
//        doReturn("rootCertificate".getBytes()).when(mockRootCertificate).getEncoded();
//        DigitalSignatureCertificate digitalSignatureCertificate = new DigitalSignatureCertificate();
//        digitalSignatureCertificate.setCertificateAlias("secom");
//        digitalSignatureCertificate.setCertificate(mockCertificate);
//        digitalSignatureCertificate.setPublicKey(mockPublicKey);
//        digitalSignatureCertificate.setRootCertificate(mockRootCertificate);
//        doReturn(digitalSignatureCertificate).when(this.secomCertificateProvider).getDigitalSignatureCertificate();
//        doReturn(DigitalSignatureAlgorithmEnum.SHA3_384_WITH_ECDSA).when(this.secomSignatureProvider).getSignatureAlgorithm();
//        doReturn("signature".getBytes()).when(this.secomSignatureProvider).generateSignature(any(), any(), any());
//
//        // Mock the rest
//        doReturn(new PageImpl<>(Collections.singletonList(this.s125DataSet), Pageable.ofSize(this.queryPageSize), 1))
//                .when(this.datasetService).findAll(any(), any(), any(), any(), any(), any());
//        doReturn("packagedExchangeSet".getBytes()).when(this.s100ExchangeSetService).packageToExchangeSet(any(), any(), any());
//
//        // Set the container type to Exchange Set
//        this.queryContainerType = ContainerTypeEnum.S100_ExchangeSet;
//
//        webTestClient.get()
//                .uri(uriBuilder -> uriBuilder
//                        .path("/api/secom/v1" + GET_INTERFACE_PATH)
//                        .queryParam("dataReference", this.queryDataReference)
//                        .queryParam("containerType", this.queryContainerType.getValue())
//                        .queryParam("dataProductType", this.queryDataProductType)
//                        .queryParam("productVersion", this.queryProductVersion)
//                        .queryParam("geometry", this.queryGeometry)
//                        .queryParam("unlocode", this.queryUnlocode)
//                        .queryParam("validFrom", DateTimeFormatter.ofPattern(SECOM_DATE_TIME_FORMAT).format(this.queryValidFrom))
//                        .queryParam("validTo", DateTimeFormatter.ofPattern(SECOM_DATE_TIME_FORMAT).format(this.queryValidTo))
//                        .queryParam("page", this.queryPage)
//                        .queryParam("pageSize", this.queryPageSize)
//                        .build())
//                .header(SecomRequestHeaders.MRN_HEADER, "mrn")
//                .exchange()
//                .expectStatus().isOk()
//                .expectBody(GetResponseObject.class)
//                .consumeWith(response -> {
//                    GetResponseObject getResponseObject = response.getResponseBody();
//                    assertNotNull(getResponseObject);
//                    assertNotNull(getResponseObject.getDataResponseObject());
//                    assertNotNull(getResponseObject.getPagination());
//                    assertEquals(1, getResponseObject.getDataResponseObject().size());
//                    assertNotNull(getResponseObject.getDataResponseObject().getFirst());
//                    assertNotNull(getResponseObject.getDataResponseObject().getFirst().getData());
//                    assertNotNull(getResponseObject.getDataResponseObject().getFirst().getExchangeMetadata());
//                    assertEquals(Boolean.FALSE, getResponseObject.getDataResponseObject().getFirst().getExchangeMetadata().getDataProtection());
//                    assertEquals(Boolean.TRUE, getResponseObject.getDataResponseObject().getFirst().getExchangeMetadata().getCompressionFlag());
//                    assertEquals(SecomConstants.SECOM_PROTECTION_SCHEME, getResponseObject.getDataResponseObject().getFirst().getExchangeMetadata().getProtectionScheme());
//                    assertEquals(DigitalSignatureAlgorithmEnum.SHA3_384_WITH_ECDSA, getResponseObject.getDataResponseObject().getFirst().getExchangeMetadata().getDigitalSignatureReference());
//                    assertNotNull(getResponseObject.getDataResponseObject().getFirst().getExchangeMetadata().getDigitalSignatureValue());
//                    assertEquals(DatatypeConverter.printHexBinary("signature".getBytes()), getResponseObject.getDataResponseObject().getFirst().getExchangeMetadata().getDigitalSignatureValue().getDigitalSignature());
//                    assertEquals(Base64.getEncoder().encodeToString("certificate".getBytes()), getResponseObject.getDataResponseObject().getFirst().getExchangeMetadata().getDigitalSignatureValue().getPublicCertificate());
//                    assertEquals("a79fd87b7e6418a5085f88c21482e017eb0ef9a6", getResponseObject.getDataResponseObject().getFirst().getExchangeMetadata().getDigitalSignatureValue().getPublicRootCertificateThumbprint());
//                    assertEquals(Integer.MAX_VALUE, getResponseObject.getPagination().getMaxItemsPerPage());
//                    assertEquals(1, getResponseObject.getPagination().getTotalItems());
//
//                    // Try to parse the incoming data
//                    String exchangeSetBytes = new String(Base64.getDecoder().decode(getResponseObject.getDataResponseObject().getFirst().getData()));
//                    assertEquals("packagedExchangeSet", exchangeSetBytes);
//                });
//    }
//
//    /**
//     * Test that the SECOM Get interface will return an HTTP Status BAD_REQUEST
//     * if one of the provided query parameters is not formatted properly
//     */
//    @Test
//    void testGetBadRequest() {
//        webTestClient.get()
//                .uri(uriBuilder -> uriBuilder
//                        .path("/api/secom/v1" + GET_INTERFACE_PATH)
//                        .queryParam("dataReference", this.queryDataReference)
//                        .queryParam("containerType", this.queryContainerType.getValue())
//                        .queryParam("dataProductType", this.queryDataProductType)
//                        .queryParam("productVersion", this.queryProductVersion)
//                        .queryParam("geometry", this.queryGeometry)
//                        .queryParam("unlocode", this.queryUnlocode)
//                        .queryParam("validFrom", "Badly Formatted Date")
//                        .queryParam("validTo", "Another Badly Formatted Date")
//                        .queryParam("page", this.queryPage)
//                        .queryParam("pageSize", this.queryPageSize)
//                        .build())
//                .header(SecomRequestHeaders.MRN_HEADER, "mrn")
//                .exchange()
//                .expectStatus().isBadRequest();
//    }
//
//    /**
//     * Test that the SECOM Get interface will return an HTTP Status
//     * METHOD_NOT_ALLOWED if a method other than a GET is requested.
//     */
//    @Test
//    void testGetMethodNotAllowed() {
//        webTestClient.delete()
//                .uri(uriBuilder -> uriBuilder
//                        .path("/api/secom/v1" + GET_INTERFACE_PATH)
//                        .queryParam("dataReference", this.queryDataReference)
//                        .queryParam("containerType", this.queryContainerType.getValue())
//                        .queryParam("dataProductType", this.queryDataProductType)
//                        .queryParam("productVersion", this.queryProductVersion)
//                        .queryParam("geometry", this.queryGeometry)
//                        .queryParam("unlocode", this.queryUnlocode)
//                        .queryParam("validFrom", SECOM_DATE_TIME_FORMATTER.format(this.queryValidFrom))
//                        .queryParam("validTo", SECOM_DATE_TIME_FORMATTER.format(this.queryValidTo))
//                        .queryParam("page", this.queryPage)
//                        .queryParam("pageSize", this.queryPageSize)
//                        .build())
//                .header(SecomRequestHeaders.MRN_HEADER, "mrn")
//                .exchange()
//                .expectStatus().isEqualTo(HttpStatus.METHOD_NOT_ALLOWED);
//    }
//
//    /**
//     * Test that the SECOM Subscription interface is configured properly and
//     * returns the expected Subscription Response Object output.
//     */
//    @Test
//    void testSubscription() {
//        doReturn(savedSubscriptionRequest).when(this.secomSubscriptionService).save(any(), any());
//
//        webTestClient.post()
//                .uri("/api/secom/v1" + SUBSCRIPTION_INTERFACE_PATH)
//                .header(SecomRequestHeaders.MRN_HEADER, "mrn")
//                .contentType(MediaType.APPLICATION_JSON)
//                .body(BodyInserters.fromPublisher(Mono.just(subscriptionRequest), SubscriptionRequest.class))
//                .exchange()
//                .expectStatus().isOk()
//                .expectBody(SubscriptionResponseObject.class)
//                .consumeWith(response -> {
//                    SubscriptionResponseObject subscriptionResponseObject = response.getResponseBody();
//                    assertNotNull(subscriptionResponseObject);
//                    assertEquals(savedSubscriptionRequest.getUuid(), subscriptionResponseObject.getSubscriptionIdentifier());
//                    assertEquals("Subscription successfully created", subscriptionResponseObject.getMessage());
//                });
//    }
//
//    /**
//     * Test that the SECOM Subscription interface will return an HTTP Status
//     * BAD_REQUEST if a validation error occurs.
//     */
//    @Test
//    void testSubscriptionBadRequest() {
//        doThrow(SecomValidationException.class).when(this.secomSubscriptionService).save(any(), any());
//
//        webTestClient.post()
//                .uri("/api/secom/v1" + SUBSCRIPTION_INTERFACE_PATH)
//                .header(SecomRequestHeaders.MRN_HEADER, "mrn")
//                .contentType(MediaType.APPLICATION_JSON)
//                .body(BodyInserters.fromPublisher(Mono.just(subscriptionRequest), SubscriptionRequest.class))
//                .exchange()
//                .expectStatus().isBadRequest();
//    }
//
//    /**
//     * Test that the SECOM Subscription interface will return an HTTP Status
//     * METHOD_NOT_ALLOWED if a method other than a get is requested.
//     */
//    @Test
//    void testSubscriptionMethodNotAllowed() {
//        doThrow(SecomValidationException.class).when(this.secomSubscriptionService).save(any(), any());
//
//        webTestClient.get()
//                .uri("/api/secom/v1" + SUBSCRIPTION_INTERFACE_PATH)
//                .header(SecomRequestHeaders.MRN_HEADER, "mrn")
//                .exchange()
//                .expectStatus().isEqualTo(HttpStatus.METHOD_NOT_ALLOWED);
//    }
//
//    /**
//     * Test that the SECOM Remove Subscription interface is configured properly
//     * and returns the expected Remove Subscription Response Object output.
//     */
//    @Test
//    void testRemoveSubscription() {
//        doReturn(removeSubscriptionObject.getSubscriptionIdentifier()).when(this.secomSubscriptionService).delete(any());
//
//        webTestClient.method(HttpMethod.DELETE)
//                .uri("/api/secom/v1" + REMOVE_SUBSCRIPTION_INTERFACE_PATH)
//                .header(SecomRequestHeaders.MRN_HEADER, "mrn")
//                .contentType(MediaType.APPLICATION_JSON)
//                .body(BodyInserters.fromPublisher(Mono.just(removeSubscriptionObject), RemoveSubscriptionObject.class))
//                .exchange()
//                .expectStatus().isOk()
//                .expectBody(RemoveSubscriptionResponseObject.class)
//                .consumeWith(response -> {
//                    RemoveSubscriptionResponseObject removeSubscriptionResponseObject = response.getResponseBody();
//                    assertNotNull(removeSubscriptionResponseObject);
//                    assertEquals(String.format("Subscription %s removed", removeSubscriptionObject.getSubscriptionIdentifier()), removeSubscriptionResponseObject.getMessage());
//                });
//    }
//
//    /**
//     * Test that the SECOM Remove Subscription interface will return an HTTP
//     * Status BAD_REQUEST if a validation error occurs.
//     */
//    @Test
//    void testRemoveSubscriptionBadRequest() {
//        doThrow(SecomValidationException.class).when(this.secomSubscriptionService).save(any(), any());
//
//        webTestClient.post()
//                .uri("/api/secom/v1" + SUBSCRIPTION_INTERFACE_PATH)
//                .header(SecomRequestHeaders.MRN_HEADER, "mrn")
//                .contentType(MediaType.APPLICATION_JSON)
//                .body(BodyInserters.fromPublisher(Mono.just(removeSubscriptionObject), RemoveSubscriptionObject.class))
//                .exchange()
//                .expectStatus().isBadRequest();
//    }
//
//    /**
//     * Test that the SECOM Remove Subscription interface will return an HTTP
//     * Status METHOD_NOT_ALLOWED if a method other than a get is requested.
//     */
//    @Test
//    void testRemoveSubscriptionMethodNotAllowed() {
//        doThrow(SecomValidationException.class).when(this.secomSubscriptionService).save(any(), any());
//
//        webTestClient.get()
//                .uri("/api/secom/v1" + SUBSCRIPTION_INTERFACE_PATH)
//                .header(SecomRequestHeaders.MRN_HEADER, "mrn")
//                .exchange()
//                .expectStatus().isEqualTo(HttpStatus.METHOD_NOT_ALLOWED);
//    }
//
//    /**
//     * Test that the SECOM Acknowledgement interface is configured properly
//     * and returns the expected Acknowledgement Response Object output.
//     */
//    @Test
//    void testAcknowledgement() {
//        webTestClient.method(HttpMethod.POST)
//                .uri("/api/secom/v1" + ACKNOWLEDGMENT_INTERFACE_PATH)
//                .header(SecomRequestHeaders.MRN_HEADER, "mrn")
//                .contentType(MediaType.APPLICATION_JSON)
//                .body(BodyInserters.fromPublisher(Mono.just(acknowledgementObject), AcknowledgementObject.class))
//                .exchange()
//                .expectStatus().isOk()
//                .expectBody(AcknowledgementResponseObject.class)
//                .consumeWith(response -> {
//                    AcknowledgementResponseObject acknowledgementResponseObject = response.getResponseBody();
//                    assertNotNull(acknowledgementResponseObject);
//                    assertEquals(String.format("Successfully received ACK for %s", acknowledgementObject.getEnvelope().getTransactionIdentifier()), acknowledgementResponseObject.getMessage());
//                });
//    }
//
//    /**
//     * Test that the SECOM Acknowledgement interface will return an HTTP
//     * Status BAD_REQUEST if a validation error occurs.
//     */
//    @Test
//    void testAcknowledgementBadRequest() {
//        webTestClient.post()
//                .uri("/api/secom/v1" + ACKNOWLEDGMENT_INTERFACE_PATH)
//                .header(SecomRequestHeaders.MRN_HEADER, "mrn")
//                .contentType(MediaType.APPLICATION_JSON)
//                .body(BodyInserters.fromPublisher(Mono.just("Invalid acknowledgement object"), String.class))
//                .exchange()
//                .expectStatus().isBadRequest();
//    }
//
//    /**
//     * Test that the SECOM Acknowledgement interface will return an HTTP
//     * Status METHOD_NOT_ALLOWED if a method other than a get is requested.
//     */
//    @Test
//    void testAcknowledgementNotAllowed() {
//        webTestClient.get()
//                .uri("/api/secom/v1" + ACKNOWLEDGMENT_INTERFACE_PATH)
//                .header(SecomRequestHeaders.MRN_HEADER, "mrn")
//                .exchange()
//                .expectStatus().isEqualTo(HttpStatus.METHOD_NOT_ALLOWED);
//    }
//}
=======
/*
 * Copyright (c) 2024 GLA Research and Development Directorate
 *
 * Licensed under the Apache License, Version 2.0 (the "License");
 * you may not use this file except in compliance with the License.
 * You may obtain a copy of the License at
 *
 *        http://www.apache.org/licenses/LICENSE-2.0
 *
 * Unless required by applicable law or agreed to in writing, software
 * distributed under the License is distributed on an "AS IS" BASIS,
 * WITHOUT WARRANTIES OR CONDITIONS OF ANY KIND, either express or implied.
 * See the License for the specific language governing permissions and
 * limitations under the License.
 */

package org.grad.eNav.atonService.controllers.secom;

import _int.iho.s125.gml.cs0._1.Dataset;
import jakarta.xml.bind.DatatypeConverter;
import jakarta.xml.bind.JAXBException;
import org.grad.eNav.atonService.TestFeignSecurityConfig;
import org.grad.eNav.atonService.TestingConfiguration;
import org.grad.eNav.atonService.components.SecomCertificateProviderImpl;
import org.grad.eNav.atonService.components.SecomSignatureProviderImpl;
import org.grad.eNav.atonService.models.domain.DatasetContent;
import org.grad.eNav.atonService.models.domain.s125.S125Dataset;
import org.grad.eNav.atonService.models.domain.secom.SubscriptionRequest;
import org.grad.eNav.atonService.services.DatasetService;
import org.grad.eNav.atonService.services.S100ExchangeSetService;
import org.grad.eNav.atonService.services.UnLoCodeService;
import org.grad.eNav.atonService.services.secom.SecomSubscriptionService;
import org.grad.eNav.atonService.utils.S125DatasetBuilder;
import org.grad.eNav.s125.utils.S125Utils;
import org.grad.secom.core.base.DigitalSignatureCertificate;
import org.grad.secom.core.base.SecomConstants;
import org.grad.secom.core.components.SecomSignatureFilter;
import org.grad.secom.core.exceptions.SecomValidationException;
import org.grad.secom.core.models.*;
import org.grad.secom.core.models.enums.*;
import org.junit.jupiter.api.BeforeEach;
import org.junit.jupiter.api.Test;
import org.junit.jupiter.api.extension.ExtendWith;
import org.locationtech.geomesa.utils.interop.WKTUtils;
import org.locationtech.jts.geom.Coordinate;
import org.locationtech.jts.geom.GeometryFactory;
import org.locationtech.jts.geom.PrecisionModel;
import org.modelmapper.ModelMapper;
import org.springframework.beans.factory.annotation.Autowired;
import org.springframework.boot.autoconfigure.EnableAutoConfiguration;
import org.springframework.boot.autoconfigure.security.servlet.SecurityAutoConfiguration;
import org.springframework.boot.test.context.SpringBootTest;
import org.springframework.context.annotation.Import;
import org.springframework.data.domain.PageImpl;
import org.springframework.data.domain.Pageable;
import org.springframework.http.HttpMethod;
import org.springframework.http.HttpStatus;
import org.springframework.http.MediaType;
import org.springframework.test.context.bean.override.mockito.MockitoBean;
import org.springframework.test.context.junit.jupiter.SpringExtension;
import org.springframework.test.web.reactive.server.WebTestClient;
import org.springframework.web.reactive.function.BodyInserters;
import reactor.core.publisher.Mono;

import java.io.IOException;
import java.math.BigInteger;
import java.security.PublicKey;
import java.security.cert.CertificateEncodingException;
import java.security.cert.X509Certificate;
import java.time.Instant;
import java.time.LocalDateTime;
import java.time.format.DateTimeFormatter;
import java.util.Base64;
import java.util.Collections;
import java.util.UUID;

import static org.grad.secom.core.base.SecomConstants.SECOM_DATE_TIME_FORMAT;
import static org.grad.secom.core.base.SecomConstants.SECOM_DATE_TIME_FORMATTER;
import static org.grad.secom.core.interfaces.AcknowledgementSecomInterface.ACKNOWLEDGMENT_INTERFACE_PATH;
import static org.grad.secom.core.interfaces.CapabilitySecomInterface.CAPABILITY_INTERFACE_PATH;
import static org.grad.secom.core.interfaces.GetSecomInterface.GET_INTERFACE_PATH;
import static org.grad.secom.core.interfaces.GetSummarySecomInterface.GET_SUMMARY_INTERFACE_PATH;
import static org.grad.secom.core.interfaces.RemoveSubscriptionSecomInterface.REMOVE_SUBSCRIPTION_INTERFACE_PATH;
import static org.grad.secom.core.interfaces.SubscriptionSecomInterface.SUBSCRIPTION_INTERFACE_PATH;
import static org.junit.jupiter.api.Assertions.*;
import static org.mockito.ArgumentMatchers.any;
import static org.mockito.Mockito.*;

@ExtendWith(SpringExtension.class)
@SpringBootTest(webEnvironment = SpringBootTest.WebEnvironment.RANDOM_PORT)
@EnableAutoConfiguration(exclude = {SecurityAutoConfiguration.class})
@Import({TestingConfiguration.class, TestFeignSecurityConfig.class})
class SecomControllerTest {

    /**
     * The Reactive Web Test Client.
     */
    @Autowired
    WebTestClient webTestClient;

    /**
     * The Model Mapper.
     */
    @Autowired
    ModelMapper modelMapper;

    /**
     * The Dataset Service mock.
     */
    @MockitoBean
    DatasetService datasetService;

    /**
     * The SECOM Exchange Set Service.
     */
    @MockitoBean
    S100ExchangeSetService s100ExchangeSetService;

    /**
     * The UN/LOCODE Service mock.
     */
    @MockitoBean
    UnLoCodeService unLoCodeService;

    /**
     * The SECOM Subscription Service mock.
     */
    @MockitoBean
    SecomSubscriptionService secomSubscriptionService;

    /**
     * The Secom Certificate Provider mock.
     */
    @MockitoBean
    SecomCertificateProviderImpl secomCertificateProvider;

    /**
     * The Secom Signature Provider mock.
     */
    @MockitoBean
    SecomSignatureProviderImpl secomSignatureProvider;

    /**
     * The Secom Signature Filter mock.
     *
     * This will block the actual SECOM signature verification process and will
     * allow out test messages to go through the signature filter without valid
     * signatures.
     */
    @MockitoBean
    SecomSignatureFilter secomSignatureFilter;

    // Test Variables
    private UUID queryDataReference;
    private ContainerTypeEnum queryContainerType;
    private SECOM_DataProductType queryDataProductType;
    private String queryProductVersion;
    private String queryGeometry;
    private String queryUnlocode;
    private LocalDateTime queryValidFrom;
    private LocalDateTime queryValidTo;
    private Integer queryPage;
    private Integer queryPageSize;
    private S125Dataset s125DataSet;
    private String s125DataSetAsXml;
    private DatasetContent datasetContent;
    private SubscriptionRequestObject subscriptionRequestObject;
    private SubscriptionRequest savedSubscriptionRequest;
    private RemoveSubscriptionObject removeSubscriptionObject;
    private AcknowledgementObject acknowledgementObject;

    /**
     * Common setup for all the tests.
     */
    @BeforeEach
    void setUp() throws JAXBException {
        // Setup the query arguments
        // Test Variables
        GeometryFactory geometryFactory = new GeometryFactory(new PrecisionModel(), 4326);
        this.queryDataReference = UUID.randomUUID();
        this.queryContainerType = ContainerTypeEnum.S100_DataSet;
        this.queryDataProductType = SECOM_DataProductType.S125;
        this.queryProductVersion = "0.0.1";
        this.queryGeometry = WKTUtils.write(geometryFactory.createPolygon(new Coordinate[]{
                new Coordinate(-180, -90),
                new Coordinate(-180, 90),
                new Coordinate(180, 90),
                new Coordinate(180, -90),
                new Coordinate(-180, -90),
        }));
        this.queryUnlocode = "ADALV";
        this.queryValidFrom = LocalDateTime.of(2000, 1, 1, 0, 0, 0);
        this.queryValidTo = LocalDateTime.of(3000, 1, 1, 0, 0, 0);
        this.queryPage = 0;
        this.queryPageSize = Integer.MAX_VALUE;

        // Construct a test S-125 Dataset
        this.s125DataSet = new S125Dataset("125Dataset");
        this.s125DataSet.setUuid(this.queryDataReference);
        this.s125DataSet.setGeometry(geometryFactory.createPolygon(new Coordinate[]{
                new Coordinate(-180, -90),
                new Coordinate(-180, 90),
                new Coordinate(180, 90),
                new Coordinate(180, -90),
                new Coordinate(-180, -90),
        }));

        // Marshal the dataset content
        final S125DatasetBuilder s125DatasetBuilder = new S125DatasetBuilder(this.modelMapper);
        final Dataset dataset = s125DatasetBuilder.packageToDataset(this.s125DataSet, Collections.emptyList());
        this.s125DataSetAsXml = S125Utils.marshalS125(dataset, Boolean.FALSE);
        this.datasetContent = new DatasetContent();
        this.datasetContent.setId(BigInteger.ONE);
        this.datasetContent.setGeneratedAt(LocalDateTime.now());
        this.datasetContent.setContent(this.s125DataSetAsXml);
        this.datasetContent.setContentLength(BigInteger.valueOf(this.s125DataSetAsXml.length()));
        this.s125DataSet.setDatasetContent(this.datasetContent);

        // Setup the subscription requests and responses
        this.subscriptionRequestObject = new SubscriptionRequestObject();
        this.subscriptionRequestObject.setContainerType(ContainerTypeEnum.S100_DataSet);
        this.subscriptionRequestObject.setDataProductType(SECOM_DataProductType.S125);
        this.savedSubscriptionRequest = new SubscriptionRequest();
        this.savedSubscriptionRequest.setUuid(UUID.randomUUID());
        this.savedSubscriptionRequest.setContainerType(ContainerTypeEnum.S100_DataSet);
        this.savedSubscriptionRequest.setDataProductType(SECOM_DataProductType.S125);
        this.removeSubscriptionObject = new RemoveSubscriptionObject();
        this.removeSubscriptionObject.setSubscriptionIdentifier(UUID.randomUUID());

        // Setup an acknowledgement
        this.acknowledgementObject = new AcknowledgementObject();
        EnvelopeAckObject envelopeAckObject = new EnvelopeAckObject();
        envelopeAckObject.setCreatedAt(Instant.now());
        envelopeAckObject.setTransactionIdentifier(UUID.randomUUID());
        envelopeAckObject.setAckType(AckTypeEnum.DELIVERED_ACK);
        envelopeAckObject.setEnvelopeSignatureCertificate("Signature Certificate");
        envelopeAckObject.setEnvelopeRootCertificateThumbprint("Root Certificate Thumbprint");
        envelopeAckObject.setEnvelopeSignatureTime(Instant.now());
        this.acknowledgementObject.setEnvelope(envelopeAckObject);
        this.acknowledgementObject.setEnvelopeSignature("Envelope Signature");
    }

    /**
     * Test that the SECOM Capability interface is configured properly and
     * returns the expected Capability Response Object output.
     */
    @Test
    void testCapability() {
        webTestClient.get()
                .uri("/api/secom" + CAPABILITY_INTERFACE_PATH)
                .header(SecomRequestHeaders.MRN_HEADER, "mrn")
                .exchange()
                .expectStatus().isOk()
                .expectBody(CapabilityResponseObject.class)
                .consumeWith(response -> {
                    CapabilityResponseObject capabilityResponseObject = response.getResponseBody();
                    assertNotNull(capabilityResponseObject);
                    assertNotNull(capabilityResponseObject.getCapability());
                    assertFalse(capabilityResponseObject.getCapability().isEmpty());
                    assertEquals(1, capabilityResponseObject.getCapability().size());
                    assertEquals(ContainerTypeEnum.S100_DataSet, capabilityResponseObject.getCapability().getFirst().getContainerType());
                    assertEquals(SECOM_DataProductType.S125, capabilityResponseObject.getCapability().getFirst().getDataProductType());
                    assertEquals("/xsd/S125.xsd", capabilityResponseObject.getCapability().getFirst().getProductSchemaUrl().getPath());
                    assertEquals("0.0.0", capabilityResponseObject.getCapability().getFirst().getServiceVersion());
                    assertFalse(capabilityResponseObject.getCapability().getFirst().getImplementedInterfaces().getAccess());
                    assertFalse(capabilityResponseObject.getCapability().getFirst().getImplementedInterfaces().getEncryptionKey());
                    assertTrue(capabilityResponseObject.getCapability().getFirst().getImplementedInterfaces().getGet());
                    assertTrue(capabilityResponseObject.getCapability().getFirst().getImplementedInterfaces().getSubscription());
                    assertFalse(capabilityResponseObject.getCapability().getFirst().getImplementedInterfaces().getGetByLink());
                    assertTrue(capabilityResponseObject.getCapability().getFirst().getImplementedInterfaces().getGetSummary());
                    assertFalse(capabilityResponseObject.getCapability().getFirst().getImplementedInterfaces().getUpload());
                    assertFalse(capabilityResponseObject.getCapability().getFirst().getImplementedInterfaces().getUploadLink());
                });
    }

    /**
     * Test that the SECOM Capability interface will respond with an HTTP
     * Status METHOD_NOT_ALLOWED if a method other than a get is requested.
     */
    @Test
    void testCapabilityMethodNotAllowed() {
        webTestClient.post()
                .uri("/api/secom" + CAPABILITY_INTERFACE_PATH)
                .header(SecomRequestHeaders.MRN_HEADER, "mrn")
                .exchange()
                .expectStatus().isEqualTo(HttpStatus.METHOD_NOT_ALLOWED);
    }

    /**
     * Test that the SECOM Get Summary interface is configured properly
     * and returns the expected Get Summary Response Object output.
     */
    @Test
    void testGetSummary() {
        doReturn(new PageImpl<>(Collections.singletonList(this.s125DataSet), Pageable.ofSize(this.queryPageSize), 1))
                .when(this.datasetService).findAll(any(), any(), any(), any(), any(), any());

         webTestClient.get()
                .uri(uriBuilder -> uriBuilder
                        .path("/api/secom" + GET_SUMMARY_INTERFACE_PATH)
                        .queryParam("containerType", this.queryContainerType.getValue())
                        .queryParam("dataProductType", this.queryDataProductType)
                        .queryParam("productVersion", this.queryProductVersion)
                        .queryParam("geometry", this.queryGeometry)
                        .queryParam("unlocode", this.queryUnlocode)
                        .queryParam("validFrom", DateTimeFormatter.ofPattern(SECOM_DATE_TIME_FORMAT).format(this.queryValidFrom))
                        .queryParam("validTo", DateTimeFormatter.ofPattern(SECOM_DATE_TIME_FORMAT).format(this.queryValidTo))
                        .queryParam("page", this.queryPage)
                        .queryParam("pageSize", this.queryPageSize)
                        .build())
                .header(SecomRequestHeaders.MRN_HEADER, "mrn")
                .exchange()
                .expectStatus().isOk()
                .expectBody(GetSummaryResponseObject.class)
                .consumeWith(response -> {
                    GetSummaryResponseObject getSummaryResponseObject = response.getResponseBody();
                    assertNotNull(getSummaryResponseObject);
                    assertNotNull(getSummaryResponseObject.getSummaryObject());
                    assertEquals(1, getSummaryResponseObject.getSummaryObject().size());
                    assertEquals(ContainerTypeEnum.S100_DataSet, getSummaryResponseObject.getSummaryObject().getFirst().getContainerType());
                    assertEquals(SECOM_DataProductType.S125, getSummaryResponseObject.getSummaryObject().getFirst().getDataProductType());
                    assertEquals(Boolean.FALSE, getSummaryResponseObject.getSummaryObject().getFirst().getDataCompression());
                    assertEquals(Boolean.FALSE, getSummaryResponseObject.getSummaryObject().getFirst().getDataProtection());
                    assertEquals(this.s125DataSet.getUuid(), getSummaryResponseObject.getSummaryObject().getFirst().getDataReference());
                    assertEquals(this.s125DataSet.getDatasetIdentificationInformation().getProductEdition(), getSummaryResponseObject.getSummaryObject().getFirst().getInfo_productVersion());
                    assertEquals(this.s125DataSet.getDatasetIdentificationInformation().getDatasetFileIdentifier(), getSummaryResponseObject.getSummaryObject().getFirst().getInfo_identifier());
                    assertEquals(this.s125DataSet.getDatasetIdentificationInformation().getDatasetTitle(), getSummaryResponseObject.getSummaryObject().getFirst().getInfo_name());
                    assertEquals(InfoStatusEnum.PRESENT.getValue(), getSummaryResponseObject.getSummaryObject().getFirst().getInfo_status());
                    assertEquals(this.s125DataSet.getDatasetIdentificationInformation().getDatasetAbstract(), getSummaryResponseObject.getSummaryObject().getFirst().getInfo_description());
                    assertEquals(this.s125DataSet.getLastUpdatedAt(), getSummaryResponseObject.getSummaryObject().getFirst().getInfo_lastModifiedDate());
                    assertNotNull(getSummaryResponseObject.getPagination());
                    assertEquals(Integer.MAX_VALUE, getSummaryResponseObject.getPagination().getMaxItemsPerPage());
                    assertEquals(1, getSummaryResponseObject.getPagination().getTotalItems());
                });
    }

    /**
     * Test that the SECOM Get Summary interface will return an HTTP Status
     * BAD_REQUEST if one of the provided query parameters is not formatted
     * properly
     */
    @Test
    void testGetSummaryBadRequest() {
        webTestClient.get()
                .uri(uriBuilder -> uriBuilder
                        .path("/api/secom" + GET_SUMMARY_INTERFACE_PATH)
                        .queryParam("containerType", this.queryContainerType.getValue())
                        .queryParam("dataProductType", this.queryDataProductType)
                        .queryParam("productVersion", this.queryProductVersion)
                        .queryParam("geometry", this.queryGeometry)
                        .queryParam("unlocode", this.queryUnlocode)
                        .queryParam("validFrom", "Badly Formatted Date")
                        .queryParam("validTo", "Another Badly Formatted Date")
                        .queryParam("page", this.queryPage)
                        .queryParam("pageSize", this.queryPageSize)
                        .build())
                .header(SecomRequestHeaders.MRN_HEADER, "mrn")
                .exchange()
                .expectStatus().isBadRequest();
    }

    /**
     * Test that the SECOM Get Summary interface will return an HTTP Status
     * METHOD_NOT_ALLOWED if a method other than a get is requested.
     */
    @Test
    void testGetSummaryMethodNotAllowed() {
        webTestClient.post()
                .uri(uriBuilder -> uriBuilder
                        .path("/api/secom" + GET_SUMMARY_INTERFACE_PATH)
                        .queryParam("containerType", this.queryContainerType.getValue())
                        .queryParam("dataProductType", this.queryDataProductType)
                        .queryParam("productVersion", this.queryProductVersion)
                        .queryParam("geometry", this.queryGeometry)
                        .queryParam("unlocode", this.queryUnlocode)
                        .queryParam("validFrom", DateTimeFormatter.ofPattern(SECOM_DATE_TIME_FORMAT).format(this.queryValidFrom))
                        .queryParam("validTo", DateTimeFormatter.ofPattern(SECOM_DATE_TIME_FORMAT).format(this.queryValidTo))
                        .queryParam("page", this.queryPage)
                        .queryParam("pageSize", this.queryPageSize)
                        .build())
                .header(SecomRequestHeaders.MRN_HEADER, "mrn")
                .exchange()
                .expectStatus().isEqualTo(HttpStatus.METHOD_NOT_ALLOWED);
    }

    /**
     * Test that the SECOM Get interface is configured properly and returns the
     * expected Get Response Object output.
     */
    @Test
    void testGet() throws CertificateEncodingException, IOException {
        // Mock the SECOM library certificate and signature providers
        X509Certificate mockCertificate = mock(X509Certificate.class);
        doReturn("certificate".getBytes()).when(mockCertificate).getEncoded();
        PublicKey mockPublicKey = mock(PublicKey.class);
        doReturn(mockPublicKey).when(mockCertificate).getPublicKey();
        X509Certificate mockRootCertificate = mock(X509Certificate.class);
        doReturn("rootCertificate".getBytes()).when(mockRootCertificate).getEncoded();
        DigitalSignatureCertificate digitalSignatureCertificate = new DigitalSignatureCertificate();
        digitalSignatureCertificate.setCertificateAlias("secom");
        digitalSignatureCertificate.setCertificate(mockCertificate);
        digitalSignatureCertificate.setPublicKey(mockPublicKey);
        digitalSignatureCertificate.setRootCertificate(mockRootCertificate);
        doReturn(digitalSignatureCertificate).when(this.secomCertificateProvider).getDigitalSignatureCertificate();
        doReturn(DigitalSignatureAlgorithmEnum.SHA3_384_WITH_ECDSA).when(this.secomSignatureProvider).getSignatureAlgorithm();
        doReturn("signature".getBytes()).when(this.secomSignatureProvider).generateSignature(any(), any(), any());

        // Mock the rest
        doReturn(new PageImpl<>(Collections.singletonList(this.s125DataSet), Pageable.ofSize(this.queryPageSize), 1))
                .when(this.datasetService).findAll(any(), any(), any(), any(), any(), any());

        webTestClient.get()
                .uri(uriBuilder -> uriBuilder
                        .path("/api/secom" + GET_INTERFACE_PATH)
                        .queryParam("dataReference", this.queryDataReference)
                        .queryParam("containerType", this.queryContainerType.getValue())
                        .queryParam("dataProductType", this.queryDataProductType)
                        .queryParam("productVersion", this.queryProductVersion)
                        .queryParam("geometry", this.queryGeometry)
                        .queryParam("unlocode", this.queryUnlocode)
                        .queryParam("validFrom", DateTimeFormatter.ofPattern(SECOM_DATE_TIME_FORMAT).format(this.queryValidFrom))
                        .queryParam("validTo", DateTimeFormatter.ofPattern(SECOM_DATE_TIME_FORMAT).format(this.queryValidTo))
                        .queryParam("page", this.queryPage)
                        .queryParam("pageSize", this.queryPageSize)
                        .build())
                .header(SecomRequestHeaders.MRN_HEADER, "mrn")
                .exchange()
                .expectStatus().isOk()
                .expectBody(GetResponseObject.class)
                .consumeWith(response -> {
                    GetResponseObject getResponseObject = response.getResponseBody();
                    assertNotNull(getResponseObject);
                    assertNotNull(getResponseObject.getDataResponseObject());
                    assertNotNull(getResponseObject.getPagination());
                    assertEquals(1, getResponseObject.getDataResponseObject().size());
                    assertNotNull(getResponseObject.getDataResponseObject().getFirst());
                    assertNotNull(getResponseObject.getDataResponseObject().getFirst().getData());
                    assertNotNull(getResponseObject.getDataResponseObject().getFirst().getExchangeMetadata());
                    assertEquals(Boolean.FALSE, getResponseObject.getDataResponseObject().getFirst().getExchangeMetadata().getDataProtection());
                    assertEquals(Boolean.FALSE, getResponseObject.getDataResponseObject().getFirst().getExchangeMetadata().getCompressionFlag());
                    assertEquals(SecomConstants.SECOM_PROTECTION_SCHEME, getResponseObject.getDataResponseObject().getFirst().getExchangeMetadata().getProtectionScheme());
                    assertEquals(DigitalSignatureAlgorithmEnum.SHA3_384_WITH_ECDSA, getResponseObject.getDataResponseObject().getFirst().getExchangeMetadata().getDigitalSignatureReference());
                    assertNotNull(getResponseObject.getDataResponseObject().getFirst().getExchangeMetadata().getDigitalSignatureValue());
                    assertEquals(DatatypeConverter.printHexBinary("signature".getBytes()), getResponseObject.getDataResponseObject().getFirst().getExchangeMetadata().getDigitalSignatureValue().getDigitalSignature());
                    assertEquals(Base64.getEncoder().encodeToString("certificate".getBytes()), getResponseObject.getDataResponseObject().getFirst().getExchangeMetadata().getDigitalSignatureValue().getPublicCertificate());
                    assertEquals("a79fd87b7e6418a5085f88c21482e017eb0ef9a6", getResponseObject.getDataResponseObject().getFirst().getExchangeMetadata().getDigitalSignatureValue().getPublicRootCertificateThumbprint());
                    assertEquals(Integer.MAX_VALUE, getResponseObject.getPagination().getMaxItemsPerPage());
                    assertEquals(1, getResponseObject.getPagination().getTotalItems());

                    // Try to parse the incoming data
                    String s125Xml = new String(Base64.getDecoder().decode(getResponseObject.getDataResponseObject().getFirst().getData()));
                    try {
                        Dataset result = S125Utils.unmarshallS125(s125Xml);
                        assertNotNull(result);
                        assertNotNull(result.getId());
                        assertNotNull(result.getDatasetIdentificationInformation());
                        assertEquals(this.s125DataSet.getDatasetIdentificationInformation().getDatasetTitle(), result.getDatasetIdentificationInformation().getDatasetTitle());
                        assertEquals(this.s125DataSet.getDatasetIdentificationInformation().getDatasetFileIdentifier(), result.getDatasetIdentificationInformation().getDatasetFileIdentifier());
                        assertEquals(this.s125DataSet.getDatasetIdentificationInformation().getProductEdition(), result.getDatasetIdentificationInformation().getProductEdition());
                        assertEquals(this.s125DataSet.getDatasetIdentificationInformation().getDatasetTitle(), result.getDatasetIdentificationInformation().getDatasetTitle());
                    } catch (JAXBException ex) {
                        fail(ex);
                    }
                });
    }

    /**
     * Test that the SECOM Get interface is configured properly and also
     * supports S-100 Exchange Sets if requested.
     */
    @Test
    void testGetExchangeSet() throws CertificateEncodingException, IOException, JAXBException {
        // Mock the SECOM library certificate and signature providers
        X509Certificate mockCertificate = mock(X509Certificate.class);
        doReturn("certificate".getBytes()).when(mockCertificate).getEncoded();
        PublicKey mockPublicKey = mock(PublicKey.class);
        doReturn(mockPublicKey).when(mockCertificate).getPublicKey();
        X509Certificate mockRootCertificate = mock(X509Certificate.class);
        doReturn("rootCertificate".getBytes()).when(mockRootCertificate).getEncoded();
        DigitalSignatureCertificate digitalSignatureCertificate = new DigitalSignatureCertificate();
        digitalSignatureCertificate.setCertificateAlias("secom");
        digitalSignatureCertificate.setCertificate(mockCertificate);
        digitalSignatureCertificate.setPublicKey(mockPublicKey);
        digitalSignatureCertificate.setRootCertificate(mockRootCertificate);
        doReturn(digitalSignatureCertificate).when(this.secomCertificateProvider).getDigitalSignatureCertificate();
        doReturn(DigitalSignatureAlgorithmEnum.SHA3_384_WITH_ECDSA).when(this.secomSignatureProvider).getSignatureAlgorithm();
        doReturn("signature".getBytes()).when(this.secomSignatureProvider).generateSignature(any(), any(), any());

        // Mock the rest
        doReturn(new PageImpl<>(Collections.singletonList(this.s125DataSet), Pageable.ofSize(this.queryPageSize), 1))
                .when(this.datasetService).findAll(any(), any(), any(), any(), any(), any());
        doReturn("packagedExchangeSet".getBytes()).when(this.s100ExchangeSetService).packageToExchangeSet(any(), any(), any());

        // Set the container type to Exchange Set
        this.queryContainerType = ContainerTypeEnum.S100_ExchangeSet;

        webTestClient.get()
                .uri(uriBuilder -> uriBuilder
                        .path("/api/secom" + GET_INTERFACE_PATH)
                        .queryParam("dataReference", this.queryDataReference)
                        .queryParam("containerType", this.queryContainerType.getValue())
                        .queryParam("dataProductType", this.queryDataProductType)
                        .queryParam("productVersion", this.queryProductVersion)
                        .queryParam("geometry", this.queryGeometry)
                        .queryParam("unlocode", this.queryUnlocode)
                        .queryParam("validFrom", DateTimeFormatter.ofPattern(SECOM_DATE_TIME_FORMAT).format(this.queryValidFrom))
                        .queryParam("validTo", DateTimeFormatter.ofPattern(SECOM_DATE_TIME_FORMAT).format(this.queryValidTo))
                        .queryParam("page", this.queryPage)
                        .queryParam("pageSize", this.queryPageSize)
                        .build())
                .header(SecomRequestHeaders.MRN_HEADER, "mrn")
                .exchange()
                .expectStatus().isOk()
                .expectBody(GetResponseObject.class)
                .consumeWith(response -> {
                    GetResponseObject getResponseObject = response.getResponseBody();
                    assertNotNull(getResponseObject);
                    assertNotNull(getResponseObject.getDataResponseObject());
                    assertNotNull(getResponseObject.getPagination());
                    assertEquals(1, getResponseObject.getDataResponseObject().size());
                    assertNotNull(getResponseObject.getDataResponseObject().getFirst());
                    assertNotNull(getResponseObject.getDataResponseObject().getFirst().getData());
                    assertNotNull(getResponseObject.getDataResponseObject().getFirst().getExchangeMetadata());
                    assertEquals(Boolean.FALSE, getResponseObject.getDataResponseObject().getFirst().getExchangeMetadata().getDataProtection());
                    assertEquals(Boolean.TRUE, getResponseObject.getDataResponseObject().getFirst().getExchangeMetadata().getCompressionFlag());
                    assertEquals(SecomConstants.SECOM_PROTECTION_SCHEME, getResponseObject.getDataResponseObject().getFirst().getExchangeMetadata().getProtectionScheme());
                    assertEquals(DigitalSignatureAlgorithmEnum.SHA3_384_WITH_ECDSA, getResponseObject.getDataResponseObject().getFirst().getExchangeMetadata().getDigitalSignatureReference());
                    assertNotNull(getResponseObject.getDataResponseObject().getFirst().getExchangeMetadata().getDigitalSignatureValue());
                    assertEquals(DatatypeConverter.printHexBinary("signature".getBytes()), getResponseObject.getDataResponseObject().getFirst().getExchangeMetadata().getDigitalSignatureValue().getDigitalSignature());
                    assertEquals(Base64.getEncoder().encodeToString("certificate".getBytes()), getResponseObject.getDataResponseObject().getFirst().getExchangeMetadata().getDigitalSignatureValue().getPublicCertificate());
                    assertEquals("a79fd87b7e6418a5085f88c21482e017eb0ef9a6", getResponseObject.getDataResponseObject().getFirst().getExchangeMetadata().getDigitalSignatureValue().getPublicRootCertificateThumbprint());
                    assertEquals(Integer.MAX_VALUE, getResponseObject.getPagination().getMaxItemsPerPage());
                    assertEquals(1, getResponseObject.getPagination().getTotalItems());

                    // Try to parse the incoming data
                    String exchangeSetBytes = new String(Base64.getDecoder().decode(getResponseObject.getDataResponseObject().getFirst().getData()));
                    assertEquals("packagedExchangeSet", exchangeSetBytes);
                });
    }

    /**
     * Test that the SECOM Get interface will return an HTTP Status BAD_REQUEST
     * if one of the provided query parameters is not formatted properly
     */
    @Test
    void testGetBadRequest() {
        webTestClient.get()
                .uri(uriBuilder -> uriBuilder
                        .path("/api/secom" + GET_INTERFACE_PATH)
                        .queryParam("dataReference", this.queryDataReference)
                        .queryParam("containerType", this.queryContainerType.getValue())
                        .queryParam("dataProductType", this.queryDataProductType)
                        .queryParam("productVersion", this.queryProductVersion)
                        .queryParam("geometry", this.queryGeometry)
                        .queryParam("unlocode", this.queryUnlocode)
                        .queryParam("validFrom", "Badly Formatted Date")
                        .queryParam("validTo", "Another Badly Formatted Date")
                        .queryParam("page", this.queryPage)
                        .queryParam("pageSize", this.queryPageSize)
                        .build())
                .header(SecomRequestHeaders.MRN_HEADER, "mrn")
                .exchange()
                .expectStatus().isBadRequest();
    }

    /**
     * Test that the SECOM Get interface will return an HTTP Status
     * METHOD_NOT_ALLOWED if a method other than a GET is requested.
     */
    @Test
    void testGetMethodNotAllowed() {
        webTestClient.delete()
                .uri(uriBuilder -> uriBuilder
                        .path("/api/secom" + GET_INTERFACE_PATH)
                        .queryParam("dataReference", this.queryDataReference)
                        .queryParam("containerType", this.queryContainerType.getValue())
                        .queryParam("dataProductType", this.queryDataProductType)
                        .queryParam("productVersion", this.queryProductVersion)
                        .queryParam("geometry", this.queryGeometry)
                        .queryParam("unlocode", this.queryUnlocode)
                        .queryParam("validFrom", SECOM_DATE_TIME_FORMATTER.format(this.queryValidFrom))
                        .queryParam("validTo", SECOM_DATE_TIME_FORMATTER.format(this.queryValidTo))
                        .queryParam("page", this.queryPage)
                        .queryParam("pageSize", this.queryPageSize)
                        .build())
                .header(SecomRequestHeaders.MRN_HEADER, "mrn")
                .exchange()
                .expectStatus().isEqualTo(HttpStatus.METHOD_NOT_ALLOWED);
    }

    /**
     * Test that the SECOM Subscription interface is configured properly and
     * returns the expected Subscription Response Object output.
     */
    @Test
    void testSubscription() {
        doReturn(savedSubscriptionRequest).when(this.secomSubscriptionService).save(any(), any());

        webTestClient.post()
                .uri("/api/secom" + SUBSCRIPTION_INTERFACE_PATH)
                .header(SecomRequestHeaders.MRN_HEADER, "mrn")
                .contentType(MediaType.APPLICATION_JSON)
                .body(BodyInserters.fromPublisher(Mono.just(subscriptionRequestObject), SubscriptionRequestObject.class))
                .exchange()
                .expectStatus().isOk()
                .expectBody(SubscriptionResponseObject.class)
                .consumeWith(response -> {
                    SubscriptionResponseObject subscriptionResponseObject = response.getResponseBody();
                    assertNotNull(subscriptionResponseObject);
                    assertEquals(savedSubscriptionRequest.getUuid(), subscriptionResponseObject.getSubscriptionIdentifier());
                    assertEquals("Subscription successfully created", subscriptionResponseObject.getMessage());
                });
    }

    /**
     * Test that the SECOM Subscription interface will return an HTTP Status
     * BAD_REQUEST if a validation error occurs.
     */
    @Test
    void testSubscriptionBadRequest() {
        doThrow(SecomValidationException.class).when(this.secomSubscriptionService).save(any(), any());

        webTestClient.post()
                .uri("/api/secom" + SUBSCRIPTION_INTERFACE_PATH)
                .header(SecomRequestHeaders.MRN_HEADER, "mrn")
                .contentType(MediaType.APPLICATION_JSON)
                .body(BodyInserters.fromPublisher(Mono.just(subscriptionRequestObject), SubscriptionRequestObject.class))
                .exchange()
                .expectStatus().isBadRequest();
    }

    /**
     * Test that the SECOM Subscription interface will return an HTTP Status
     * METHOD_NOT_ALLOWED if a method other than a get is requested.
     */
    @Test
    void testSubscriptionMethodNotAllowed() {
        doThrow(SecomValidationException.class).when(this.secomSubscriptionService).save(any(), any());

        webTestClient.get()
                .uri("/api/secom" + SUBSCRIPTION_INTERFACE_PATH)
                .header(SecomRequestHeaders.MRN_HEADER, "mrn")
                .exchange()
                .expectStatus().isEqualTo(HttpStatus.METHOD_NOT_ALLOWED);
    }

    /**
     * Test that the SECOM Remove Subscription interface is configured properly
     * and returns the expected Remove Subscription Response Object output.
     */
    @Test
    void testRemoveSubscription() {
        doReturn(removeSubscriptionObject.getSubscriptionIdentifier()).when(this.secomSubscriptionService).delete(any());

        webTestClient.method(HttpMethod.DELETE)
                .uri("/api/secom" + REMOVE_SUBSCRIPTION_INTERFACE_PATH)
                .header(SecomRequestHeaders.MRN_HEADER, "mrn")
                .contentType(MediaType.APPLICATION_JSON)
                .body(BodyInserters.fromPublisher(Mono.just(removeSubscriptionObject), RemoveSubscriptionObject.class))
                .exchange()
                .expectStatus().isOk()
                .expectBody(RemoveSubscriptionResponseObject.class)
                .consumeWith(response -> {
                    RemoveSubscriptionResponseObject removeSubscriptionResponseObject = response.getResponseBody();
                    assertNotNull(removeSubscriptionResponseObject);
                    assertEquals(String.format("Subscription %s removed", removeSubscriptionObject.getSubscriptionIdentifier()), removeSubscriptionResponseObject.getMessage());
                });
    }

    /**
     * Test that the SECOM Remove Subscription interface will return an HTTP
     * Status BAD_REQUEST if a validation error occurs.
     */
    @Test
    void testRemoveSubscriptionBadRequest() {
        doThrow(SecomValidationException.class).when(this.secomSubscriptionService).save(any(), any());

        webTestClient.post()
                .uri("/api/secom" + SUBSCRIPTION_INTERFACE_PATH)
                .header(SecomRequestHeaders.MRN_HEADER, "mrn")
                .contentType(MediaType.APPLICATION_JSON)
                .body(BodyInserters.fromPublisher(Mono.just(removeSubscriptionObject), RemoveSubscriptionObject.class))
                .exchange()
                .expectStatus().isBadRequest();
    }

    /**
     * Test that the SECOM Remove Subscription interface will return an HTTP
     * Status METHOD_NOT_ALLOWED if a method other than a get is requested.
     */
    @Test
    void testRemoveSubscriptionMethodNotAllowed() {
        doThrow(SecomValidationException.class).when(this.secomSubscriptionService).save(any(), any());

        webTestClient.get()
                .uri("/api/secom" + SUBSCRIPTION_INTERFACE_PATH)
                .header(SecomRequestHeaders.MRN_HEADER, "mrn")
                .exchange()
                .expectStatus().isEqualTo(HttpStatus.METHOD_NOT_ALLOWED);
    }

    /**
     * Test that the SECOM Acknowledgement interface is configured properly
     * and returns the expected Acknowledgement Response Object output.
     */
    @Test
    void testAcknowledgement() {
        webTestClient.method(HttpMethod.POST)
                .uri("/api/secom" + ACKNOWLEDGMENT_INTERFACE_PATH)
                .header(SecomRequestHeaders.MRN_HEADER, "mrn")
                .contentType(MediaType.APPLICATION_JSON)
                .body(BodyInserters.fromPublisher(Mono.just(acknowledgementObject), AcknowledgementObject.class))
                .exchange()
                .expectStatus().isOk()
                .expectBody(AcknowledgementResponseObject.class)
                .consumeWith(response -> {
                    AcknowledgementResponseObject acknowledgementResponseObject = response.getResponseBody();
                    assertNotNull(acknowledgementResponseObject);
                    assertEquals(String.format("Successfully received ACK for %s", acknowledgementObject.getEnvelope().getTransactionIdentifier()), acknowledgementResponseObject.getMessage());
                });
    }

    /**
     * Test that the SECOM Acknowledgement interface will return an HTTP
     * Status BAD_REQUEST if a validation error occurs.
     */
    @Test
    void testAcknowledgementBadRequest() {
        webTestClient.post()
                .uri("/api/secom" + ACKNOWLEDGMENT_INTERFACE_PATH)
                .header(SecomRequestHeaders.MRN_HEADER, "mrn")
                .contentType(MediaType.APPLICATION_JSON)
                .body(BodyInserters.fromPublisher(Mono.just("Invalid acknowledgement object"), String.class))
                .exchange()
                .expectStatus().isBadRequest();
    }

    /**
     * Test that the SECOM Acknowledgement interface will return an HTTP
     * Status METHOD_NOT_ALLOWED if a method other than a get is requested.
     */
    @Test
    void testAcknowledgementNotAllowed() {
        webTestClient.get()
                .uri("/api/secom" + ACKNOWLEDGMENT_INTERFACE_PATH)
                .header(SecomRequestHeaders.MRN_HEADER, "mrn")
                .exchange()
                .expectStatus().isEqualTo(HttpStatus.METHOD_NOT_ALLOWED);
    }
}
>>>>>>> 80a1d56b
<|MERGE_RESOLUTION|>--- conflicted
+++ resolved
@@ -1,755 +1,3 @@
-<<<<<<< HEAD
-///*
-// * Copyright (c) 2024 GLA Research and Development Directorate
-// *
-// * Licensed under the Apache License, Version 2.0 (the "License");
-// * you may not use this file except in compliance with the License.
-// * You may obtain a copy of the License at
-// *
-// *        http://www.apache.org/licenses/LICENSE-2.0
-// *
-// * Unless required by applicable law or agreed to in writing, software
-// * distributed under the License is distributed on an "AS IS" BASIS,
-// * WITHOUT WARRANTIES OR CONDITIONS OF ANY KIND, either express or implied.
-// * See the License for the specific language governing permissions and
-// * limitations under the License.
-// */
-//
-//package org.grad.eNav.atonService.controllers.secom;
-//
-//import _int.iho.s125.gml.cs0._1.Dataset;
-//import jakarta.xml.bind.DatatypeConverter;
-//import jakarta.xml.bind.JAXBException;
-//import org.grad.eNav.atonService.TestFeignSecurityConfig;
-//import org.grad.eNav.atonService.TestingConfiguration;
-//import org.grad.eNav.atonService.components.SecomCertificateProviderImpl;
-//import org.grad.eNav.atonService.components.SecomSignatureProviderImpl;
-//import org.grad.eNav.atonService.models.domain.DatasetContent;
-//import org.grad.eNav.atonService.models.domain.s125.S125Dataset;
-//import org.grad.eNav.atonService.models.domain.secom.SubscriptionRequest;
-//import org.grad.eNav.atonService.services.DatasetService;
-//import org.grad.eNav.atonService.services.S100ExchangeSetService;
-//import org.grad.eNav.atonService.services.UnLoCodeService;
-//import org.grad.eNav.atonService.services.secom.SecomSubscriptionService;
-//import org.grad.eNav.atonService.utils.S125DatasetBuilder;
-//import org.grad.eNav.s125.utils.S125Utils;
-//import org.grad.secomv2.core.base.DigitalSignatureCertificate;
-//import org.grad.secomv2.core.base.SecomConstants;
-//import org.grad.secomv2.core.components.SecomSignatureFilter;
-//import org.grad.secomv2.core.exceptions.SecomValidationException;
-//import org.grad.secomv2.core.models.*;
-//import org.grad.secomv2.core.models.enums.*;
-//import org.junit.jupiter.api.BeforeEach;
-//import org.junit.jupiter.api.Test;
-//import org.junit.jupiter.api.extension.ExtendWith;
-//import org.locationtech.geomesa.utils.interop.WKTUtils;
-//import org.locationtech.jts.geom.Coordinate;
-//import org.locationtech.jts.geom.GeometryFactory;
-//import org.locationtech.jts.geom.PrecisionModel;
-//import org.modelmapper.ModelMapper;
-//import org.springframework.beans.factory.annotation.Autowired;
-//import org.springframework.boot.autoconfigure.EnableAutoConfiguration;
-//import org.springframework.boot.autoconfigure.security.servlet.SecurityAutoConfiguration;
-//import org.springframework.boot.test.context.SpringBootTest;
-//import org.springframework.test.context.bean.override.mockito.MockitoBean;
-//import org.springframework.context.annotation.Import;
-//import org.springframework.data.domain.PageImpl;
-//import org.springframework.data.domain.Pageable;
-//import org.springframework.http.HttpMethod;
-//import org.springframework.http.HttpStatus;
-//import org.springframework.http.MediaType;
-//import org.springframework.test.context.junit.jupiter.SpringExtension;
-//import org.springframework.test.web.reactive.server.WebTestClient;
-//import org.springframework.web.reactive.function.BodyInserters;
-//import reactor.core.publisher.Mono;
-//
-//import java.io.IOException;
-//import java.math.BigInteger;
-//import java.security.PublicKey;
-//import java.security.cert.CertificateEncodingException;
-//import java.security.cert.X509Certificate;
-//import java.time.Instant;
-//import java.time.LocalDateTime;
-//import java.time.format.DateTimeFormatter;
-//import java.util.Base64;
-//import java.util.Collections;
-//import java.util.UUID;
-//
-//import static org.grad.secomv2.core.base.SecomConstants.SECOM_DATE_TIME_FORMAT;
-//import static org.grad.secomv2.core.base.SecomConstants.SECOM_DATE_TIME_FORMATTER;
-//import static org.grad.secomv2.core.interfaces.AcknowledgementServiceInterface.ACKNOWLEDGMENT_INTERFACE_PATH;
-//import static org.grad.secomv2.core.interfaces.CapabilityServiceInterface.CAPABILITY_INTERFACE_PATH;
-//import static org.grad.secomv2.core.interfaces.GetServiceInterface.GET_INTERFACE_PATH;
-//import static org.grad.secomv2.core.interfaces.GetSummaryServiceInterface.GET_SUMMARY_INTERFACE_PATH;
-//import static org.grad.secomv2.core.interfaces.RemoveSubscriptionServiceInterface.REMOVE_SUBSCRIPTION_INTERFACE_PATH;
-//import static org.grad.secomv2.core.interfaces.SubscriptionServiceInterface.SUBSCRIPTION_INTERFACE_PATH;
-//import static org.junit.jupiter.api.Assertions.*;
-//import static org.mockito.ArgumentMatchers.any;
-//import static org.mockito.Mockito.*;
-//
-//@ExtendWith(SpringExtension.class)
-//@SpringBootTest(webEnvironment = SpringBootTest.WebEnvironment.RANDOM_PORT)
-//@EnableAutoConfiguration(exclude = {SecurityAutoConfiguration.class})
-//@Import({TestingConfiguration.class, TestFeignSecurityConfig.class})
-//class SecomControllerTest {
-//
-//    /**
-//     * The Reactive Web Test Client.
-//     */
-//    @Autowired
-//    WebTestClient webTestClient;
-//
-//    /**
-//     * The Model Mapper.
-//     */
-//    @Autowired
-//    ModelMapper modelMapper;
-//
-//    /**
-//     * The Dataset Service mock.
-//     */
-//    @MockitoBean
-//    DatasetService datasetService;
-//
-//    /**
-//     * The SECOM Exchange Set Service.
-//     */
-//    @MockitoBean
-//    S100ExchangeSetService s100ExchangeSetService;
-//
-//    /**
-//     * The UN/LOCODE Service mock.
-//     */
-//    @MockitoBean
-//    UnLoCodeService unLoCodeService;
-//
-//    /**
-//     * The SECOM Subscription Service mock.
-//     */
-//    @MockitoBean
-//    SecomSubscriptionService secomSubscriptionService;
-//
-//    /**
-//     * The Secom Certificate Provider mock.
-//     */
-//    @MockitoBean
-//    SecomCertificateProviderImpl secomCertificateProvider;
-//
-//    /**
-//     * The Secom Signature Provider mock.
-//     */
-//    @MockitoBean
-//    SecomSignatureProviderImpl secomSignatureProvider;
-//
-//    /**
-//     * The Secom Signature Filter mock.
-//     *
-//     * This will block the actual SECOM signature verification process and will
-//     * allow out test messages to go through the signature filter without valid
-//     * signatures.
-//     */
-//    @MockitoBean
-//    SecomSignatureFilter secomSignatureFilter;
-//
-//    // Test Variables
-//    private UUID queryDataReference;
-//    private ContainerTypeEnum queryContainerType;
-//    private SECOM_DataProductType queryDataProductType;
-//    private String queryProductVersion;
-//    private String queryGeometry;
-//    private String queryUnlocode;
-//    private LocalDateTime queryValidFrom;
-//    private LocalDateTime queryValidTo;
-//    private Integer queryPage;
-//    private Integer queryPageSize;
-//    private S125Dataset s125DataSet;
-//    private String s125DataSetAsXml;
-//    private DatasetContent datasetContent;
-//    private SubscriptionRequest subscriptionRequest;
-//    private SubscriptionRequest savedSubscriptionRequest;
-//    private RemoveSubscriptionObject removeSubscriptionObject;
-//    private AcknowledgementObject acknowledgementObject;
-//
-//    /**
-//     * Common setup for all the tests.
-//     */
-//    @BeforeEach
-//    void setUp() throws JAXBException {
-//        // Setup the query arguments
-//        // Test Variables
-//        GeometryFactory geometryFactory = new GeometryFactory(new PrecisionModel(), 4326);
-//        this.queryDataReference = UUID.randomUUID();
-//        this.queryContainerType = ContainerTypeEnum.S100_DataSet;
-//        this.queryDataProductType = SECOM_DataProductType.S125;
-//        this.queryProductVersion = "0.0.1";
-//        this.queryGeometry = WKTUtils.write(geometryFactory.createPolygon(new Coordinate[]{
-//                new Coordinate(-180, -90),
-//                new Coordinate(-180, 90),
-//                new Coordinate(180, 90),
-//                new Coordinate(180, -90),
-//                new Coordinate(-180, -90),
-//        }));
-//        this.queryUnlocode = "ADALV";
-//        this.queryValidFrom = LocalDateTime.of(2000, 1, 1, 0, 0, 0);
-//        this.queryValidTo = LocalDateTime.of(3000, 1, 1, 0, 0, 0);
-//        this.queryPage = 0;
-//        this.queryPageSize = Integer.MAX_VALUE;
-//
-//        // Construct a test S-125 Dataset
-//        this.s125DataSet = new S125Dataset("125Dataset");
-//        this.s125DataSet.setUuid(this.queryDataReference);
-//        this.s125DataSet.setGeometry(geometryFactory.createPolygon(new Coordinate[]{
-//                new Coordinate(-180, -90),
-//                new Coordinate(-180, 90),
-//                new Coordinate(180, 90),
-//                new Coordinate(180, -90),
-//                new Coordinate(-180, -90),
-//        }));
-//
-//        // Marshal the dataset content
-//        final S125DatasetBuilder s125DatasetBuilder = new S125DatasetBuilder(this.modelMapper);
-//        final Dataset dataset = s125DatasetBuilder.packageToDataset(this.s125DataSet, Collections.emptyList());
-//        this.s125DataSetAsXml = S125Utils.marshalS125(dataset, Boolean.FALSE);
-//        this.datasetContent = new DatasetContent();
-//        this.datasetContent.setId(BigInteger.ONE);
-//        this.datasetContent.setGeneratedAt(LocalDateTime.now());
-//        this.datasetContent.setContent(this.s125DataSetAsXml);
-//        this.datasetContent.setContentLength(BigInteger.valueOf(this.s125DataSetAsXml.length()));
-//        this.s125DataSet.setDatasetContent(this.datasetContent);
-//
-//        // Setup the subscription requests and responses
-//        this.subscriptionRequest = new SubscriptionRequest();
-//        this.subscriptionRequest.setContainerType(ContainerTypeEnum.S100_DataSet);
-//        this.subscriptionRequest.setDataProductType(SECOM_DataProductType.S125);
-//        this.savedSubscriptionRequest = new SubscriptionRequest();
-//        this.savedSubscriptionRequest.setUuid(UUID.randomUUID());
-//        this.savedSubscriptionRequest.setContainerType(ContainerTypeEnum.S100_DataSet);
-//        this.savedSubscriptionRequest.setDataProductType(SECOM_DataProductType.S125);
-//        this.removeSubscriptionObject = new RemoveSubscriptionObject();
-//        this.removeSubscriptionObject.setSubscriptionIdentifier(UUID.randomUUID());
-//
-//        // Setup an acknowledgement
-//        this.acknowledgementObject = new AcknowledgementObject();
-//        EnvelopeAckObject envelopeAckObject = new EnvelopeAckObject();
-//        envelopeAckObject.setCreatedAt(Instant.now());
-//        envelopeAckObject.setTransactionIdentifier(UUID.randomUUID());
-//        envelopeAckObject.setAckType(AckTypeEnum.DELIVERED_ACK);
-//        envelopeAckObject.setEnvelopeSignatureCertificate("Signature Certificate");
-//        envelopeAckObject.setEnvelopeRootCertificateThumbprint("Root Certificate Thumbprint");
-//        envelopeAckObject.setEnvelopeSignatureTime(Instant.now());
-//        this.acknowledgementObject.setEnvelope(envelopeAckObject);
-//        this.acknowledgementObject.setEnvelopeSignature("Envelope Signature");
-//    }
-//
-//    /**
-//     * Test that the SECOM Capability interface is configured properly and
-//     * returns the expected Capability Response Object output.
-//     */
-//    @Test
-//    void testCapability() {
-//        webTestClient.get()
-//                .uri("/api/secom/v1" + CAPABILITY_INTERFACE_PATH)
-//                .header(SecomRequestHeaders.MRN_HEADER, "mrn")
-//                .exchange()
-//                .expectStatus().isOk()
-//                .expectBody(CapabilityResponseObject.class)
-//                .consumeWith(response -> {
-//                    CapabilityResponseObject capabilityResponseObject = response.getResponseBody();
-//                    assertNotNull(capabilityResponseObject);
-//                    assertNotNull(capabilityResponseObject.getCapability());
-//                    assertFalse(capabilityResponseObject.getCapability().isEmpty());
-//                    assertEquals(1, capabilityResponseObject.getCapability().size());
-//                    assertEquals(ContainerTypeEnum.S100_DataSet, capabilityResponseObject.getCapability().getFirst().getContainerType());
-//                    assertEquals(SECOM_DataProductType.S125, capabilityResponseObject.getCapability().getFirst().getDataProductType());
-//                    assertEquals("/xsd/S125.xsd", capabilityResponseObject.getCapability().getFirst().getProductSchemaUrl().getPath());
-//                    assertEquals("0.0.0", capabilityResponseObject.getCapability().getFirst().getServiceVersion());
-//                    assertFalse(capabilityResponseObject.getCapability().getFirst().getImplementedInterfaces().getAccess());
-//                    assertFalse(capabilityResponseObject.getCapability().getFirst().getImplementedInterfaces().getEncryptionKey());
-//                    assertTrue(capabilityResponseObject.getCapability().getFirst().getImplementedInterfaces().getGet());
-//                    assertTrue(capabilityResponseObject.getCapability().getFirst().getImplementedInterfaces().getSubscription());
-//                    assertFalse(capabilityResponseObject.getCapability().getFirst().getImplementedInterfaces().getGetByLink());
-//                    assertTrue(capabilityResponseObject.getCapability().getFirst().getImplementedInterfaces().getGetSummary());
-//                    assertFalse(capabilityResponseObject.getCapability().getFirst().getImplementedInterfaces().getUpload());
-//                    assertFalse(capabilityResponseObject.getCapability().getFirst().getImplementedInterfaces().getUploadLink());
-//                });
-//    }
-//
-//    /**
-//     * Test that the SECOM Capability interface will respond with an HTTP
-//     * Status METHOD_NOT_ALLOWED if a method other than a get is requested.
-//     */
-//    @Test
-//    void testCapabilityMethodNotAllowed() {
-//        webTestClient.post()
-//                .uri("/api/secom/v1" + CAPABILITY_INTERFACE_PATH)
-//                .header(SecomRequestHeaders.MRN_HEADER, "mrn")
-//                .exchange()
-//                .expectStatus().isEqualTo(HttpStatus.METHOD_NOT_ALLOWED);
-//    }
-//
-//    /**
-//     * Test that the SECOM Get Summary interface is configured properly
-//     * and returns the expected Get Summary Response Object output.
-//     */
-//    @Test
-//    void testGetSummary() {
-//        doReturn(new PageImpl<>(Collections.singletonList(this.s125DataSet), Pageable.ofSize(this.queryPageSize), 1))
-//                .when(this.datasetService).findAll(any(), any(), any(), any(), any(), any());
-//
-//         webTestClient.get()
-//                .uri(uriBuilder -> uriBuilder
-//                        .path("/api/secom/v1" + GET_SUMMARY_INTERFACE_PATH)
-//                        .queryParam("containerType", this.queryContainerType.getValue())
-//                        .queryParam("dataProductType", this.queryDataProductType)
-//                        .queryParam("productVersion", this.queryProductVersion)
-//                        .queryParam("geometry", this.queryGeometry)
-//                        .queryParam("unlocode", this.queryUnlocode)
-//                        .queryParam("validFrom", DateTimeFormatter.ofPattern(SECOM_DATE_TIME_FORMAT).format(this.queryValidFrom))
-//                        .queryParam("validTo", DateTimeFormatter.ofPattern(SECOM_DATE_TIME_FORMAT).format(this.queryValidTo))
-//                        .queryParam("page", this.queryPage)
-//                        .queryParam("pageSize", this.queryPageSize)
-//                        .build())
-//                .header(SecomRequestHeaders.MRN_HEADER, "mrn")
-//                .exchange()
-//                .expectStatus().isOk()
-//                .expectBody(GetSummaryResponseObject.class)
-//                .consumeWith(response -> {
-//                    GetSummaryResponseObject getSummaryResponseObject = response.getResponseBody();
-//                    assertNotNull(getSummaryResponseObject);
-//                    assertNotNull(getSummaryResponseObject.getSummaryObject());
-//                    assertEquals(1, getSummaryResponseObject.getSummaryObject().size());
-//                    assertEquals(ContainerTypeEnum.S100_DataSet, getSummaryResponseObject.getSummaryObject().getFirst().getContainerType());
-//                    assertEquals(SECOM_DataProductType.S125, getSummaryResponseObject.getSummaryObject().getFirst().getDataProductType());
-//                    assertEquals(Boolean.FALSE, getSummaryResponseObject.getSummaryObject().getFirst().getDataCompression());
-//                    assertEquals(Boolean.FALSE, getSummaryResponseObject.getSummaryObject().getFirst().getDataProtection());
-//                    assertEquals(this.s125DataSet.getUuid(), getSummaryResponseObject.getSummaryObject().getFirst().getDataReference());
-//                    assertEquals(this.s125DataSet.getDatasetIdentificationInformation().getProductEdition(), getSummaryResponseObject.getSummaryObject().getFirst().getInfo_productVersion());
-//                    assertEquals(this.s125DataSet.getDatasetIdentificationInformation().getDatasetFileIdentifier(), getSummaryResponseObject.getSummaryObject().getFirst().getInfo_identifier());
-//                    assertEquals(this.s125DataSet.getDatasetIdentificationInformation().getDatasetTitle(), getSummaryResponseObject.getSummaryObject().getFirst().getInfo_name());
-//                    assertEquals(InfoStatusEnum.PRESENT.getValue(), getSummaryResponseObject.getSummaryObject().getFirst().getInfo_status());
-//                    assertEquals(this.s125DataSet.getDatasetIdentificationInformation().getDatasetAbstract(), getSummaryResponseObject.getSummaryObject().getFirst().getInfo_description());
-//                    assertEquals(this.s125DataSet.getLastUpdatedAt(), getSummaryResponseObject.getSummaryObject().getFirst().getInfo_lastModifiedDate());
-//                    assertNotNull(getSummaryResponseObject.getPagination());
-//                    assertEquals(Integer.MAX_VALUE, getSummaryResponseObject.getPagination().getMaxItemsPerPage());
-//                    assertEquals(1, getSummaryResponseObject.getPagination().getTotalItems());
-//                });
-//    }
-//
-//    /**
-//     * Test that the SECOM Get Summary interface will return an HTTP Status
-//     * BAD_REQUEST if one of the provided query parameters is not formatted
-//     * properly
-//     */
-//    @Test
-//    void testGetSummaryBadRequest() {
-//        webTestClient.get()
-//                .uri(uriBuilder -> uriBuilder
-//                        .path("/api/secom/v1" + GET_SUMMARY_INTERFACE_PATH)
-//                        .queryParam("containerType", this.queryContainerType.getValue())
-//                        .queryParam("dataProductType", this.queryDataProductType)
-//                        .queryParam("productVersion", this.queryProductVersion)
-//                        .queryParam("geometry", this.queryGeometry)
-//                        .queryParam("unlocode", this.queryUnlocode)
-//                        .queryParam("validFrom", "Badly Formatted Date")
-//                        .queryParam("validTo", "Another Badly Formatted Date")
-//                        .queryParam("page", this.queryPage)
-//                        .queryParam("pageSize", this.queryPageSize)
-//                        .build())
-//                .header(SecomRequestHeaders.MRN_HEADER, "mrn")
-//                .exchange()
-//                .expectStatus().isBadRequest();
-//    }
-//
-//    /**
-//     * Test that the SECOM Get Summary interface will return an HTTP Status
-//     * METHOD_NOT_ALLOWED if a method other than a get is requested.
-//     */
-//    @Test
-//    void testGetSummaryMethodNotAllowed() {
-//        webTestClient.post()
-//                .uri(uriBuilder -> uriBuilder
-//                        .path("/api/secom/v1" + GET_SUMMARY_INTERFACE_PATH)
-//                        .queryParam("containerType", this.queryContainerType.getValue())
-//                        .queryParam("dataProductType", this.queryDataProductType)
-//                        .queryParam("productVersion", this.queryProductVersion)
-//                        .queryParam("geometry", this.queryGeometry)
-//                        .queryParam("unlocode", this.queryUnlocode)
-//                        .queryParam("validFrom", DateTimeFormatter.ofPattern(SECOM_DATE_TIME_FORMAT).format(this.queryValidFrom))
-//                        .queryParam("validTo", DateTimeFormatter.ofPattern(SECOM_DATE_TIME_FORMAT).format(this.queryValidTo))
-//                        .queryParam("page", this.queryPage)
-//                        .queryParam("pageSize", this.queryPageSize)
-//                        .build())
-//                .header(SecomRequestHeaders.MRN_HEADER, "mrn")
-//                .exchange()
-//                .expectStatus().isEqualTo(HttpStatus.METHOD_NOT_ALLOWED);
-//    }
-//
-//    /**
-//     * Test that the SECOM Get interface is configured properly and returns the
-//     * expected Get Response Object output.
-//     */
-//    @Test
-//    void testGet() throws CertificateEncodingException, IOException {
-//        // Mock the SECOM library certificate and signature providers
-//        X509Certificate mockCertificate = mock(X509Certificate.class);
-//        doReturn("certificate".getBytes()).when(mockCertificate).getEncoded();
-//        PublicKey mockPublicKey = mock(PublicKey.class);
-//        doReturn(mockPublicKey).when(mockCertificate).getPublicKey();
-//        X509Certificate mockRootCertificate = mock(X509Certificate.class);
-//        doReturn("rootCertificate".getBytes()).when(mockRootCertificate).getEncoded();
-//        DigitalSignatureCertificate digitalSignatureCertificate = new DigitalSignatureCertificate();
-//        digitalSignatureCertificate.setCertificateAlias("secom");
-//        digitalSignatureCertificate.setCertificate(mockCertificate);
-//        digitalSignatureCertificate.setPublicKey(mockPublicKey);
-//        digitalSignatureCertificate.setRootCertificate(mockRootCertificate);
-//        doReturn(digitalSignatureCertificate).when(this.secomCertificateProvider).getDigitalSignatureCertificate();
-//        doReturn(DigitalSignatureAlgorithmEnum.SHA3_384_WITH_ECDSA).when(this.secomSignatureProvider).getSignatureAlgorithm();
-//        doReturn("signature".getBytes()).when(this.secomSignatureProvider).generateSignature(any(), any(), any());
-//
-//        // Mock the rest
-//        doReturn(new PageImpl<>(Collections.singletonList(this.s125DataSet), Pageable.ofSize(this.queryPageSize), 1))
-//                .when(this.datasetService).findAll(any(), any(), any(), any(), any(), any());
-//
-//        webTestClient.get()
-//                .uri(uriBuilder -> uriBuilder
-//                        .path("/api/secom/v1" + GET_INTERFACE_PATH)
-//                        .queryParam("dataReference", this.queryDataReference)
-//                        .queryParam("containerType", this.queryContainerType.getValue())
-//                        .queryParam("dataProductType", this.queryDataProductType)
-//                        .queryParam("productVersion", this.queryProductVersion)
-//                        .queryParam("geometry", this.queryGeometry)
-//                        .queryParam("unlocode", this.queryUnlocode)
-//                        .queryParam("validFrom", DateTimeFormatter.ofPattern(SECOM_DATE_TIME_FORMAT).format(this.queryValidFrom))
-//                        .queryParam("validTo", DateTimeFormatter.ofPattern(SECOM_DATE_TIME_FORMAT).format(this.queryValidTo))
-//                        .queryParam("page", this.queryPage)
-//                        .queryParam("pageSize", this.queryPageSize)
-//                        .build())
-//                .header(SecomRequestHeaders.MRN_HEADER, "mrn")
-//                .exchange()
-//                .expectStatus().isOk()
-//                .expectBody(GetResponseObject.class)
-//                .consumeWith(response -> {
-//                    GetResponseObject getResponseObject = response.getResponseBody();
-//                    assertNotNull(getResponseObject);
-//                    assertNotNull(getResponseObject.getDataResponseObject());
-//                    assertNotNull(getResponseObject.getPagination());
-//                    assertEquals(1, getResponseObject.getDataResponseObject().size());
-//                    assertNotNull(getResponseObject.getDataResponseObject().getFirst());
-//                    assertNotNull(getResponseObject.getDataResponseObject().getFirst().getData());
-//                    assertNotNull(getResponseObject.getDataResponseObject().getFirst().getExchangeMetadata());
-//                    assertEquals(Boolean.FALSE, getResponseObject.getDataResponseObject().getFirst().getExchangeMetadata().getDataProtection());
-//                    assertEquals(Boolean.FALSE, getResponseObject.getDataResponseObject().getFirst().getExchangeMetadata().getCompressionFlag());
-//                    assertEquals(SecomConstants.SECOM_PROTECTION_SCHEME, getResponseObject.getDataResponseObject().getFirst().getExchangeMetadata().getProtectionScheme());
-//                    assertEquals(DigitalSignatureAlgorithmEnum.SHA3_384_WITH_ECDSA, getResponseObject.getDataResponseObject().getFirst().getExchangeMetadata().getDigitalSignatureReference());
-//                    assertNotNull(getResponseObject.getDataResponseObject().getFirst().getExchangeMetadata().getDigitalSignatureValue());
-//                    assertEquals(DatatypeConverter.printHexBinary("signature".getBytes()), getResponseObject.getDataResponseObject().getFirst().getExchangeMetadata().getDigitalSignatureValue().getDigitalSignature());
-//                    assertEquals(Base64.getEncoder().encodeToString("certificate".getBytes()), getResponseObject.getDataResponseObject().getFirst().getExchangeMetadata().getDigitalSignatureValue().getPublicCertificate());
-//                    assertEquals("a79fd87b7e6418a5085f88c21482e017eb0ef9a6", getResponseObject.getDataResponseObject().getFirst().getExchangeMetadata().getDigitalSignatureValue().getPublicRootCertificateThumbprint());
-//                    assertEquals(Integer.MAX_VALUE, getResponseObject.getPagination().getMaxItemsPerPage());
-//                    assertEquals(1, getResponseObject.getPagination().getTotalItems());
-//
-//                    // Try to parse the incoming data
-//                    String s125Xml = new String(Base64.getDecoder().decode(getResponseObject.getDataResponseObject().getFirst().getData()));
-//                    try {
-//                        Dataset result = S125Utils.unmarshallS125(s125Xml);
-//                        assertNotNull(result);
-//                        assertNotNull(result.getId());
-//                        assertNotNull(result.getDatasetIdentificationInformation());
-//                        assertEquals(this.s125DataSet.getDatasetIdentificationInformation().getDatasetTitle(), result.getDatasetIdentificationInformation().getDatasetTitle());
-//                        assertEquals(this.s125DataSet.getDatasetIdentificationInformation().getDatasetFileIdentifier(), result.getDatasetIdentificationInformation().getDatasetFileIdentifier());
-//                        assertEquals(this.s125DataSet.getDatasetIdentificationInformation().getProductEdition(), result.getDatasetIdentificationInformation().getProductEdition());
-//                        assertEquals(this.s125DataSet.getDatasetIdentificationInformation().getDatasetTitle(), result.getDatasetIdentificationInformation().getDatasetTitle());
-//                    } catch (JAXBException ex) {
-//                        fail(ex);
-//                    }
-//                });
-//    }
-//
-//    /**
-//     * Test that the SECOM Get interface is configured properly and also
-//     * supports S-100 Exchange Sets if requested.
-//     */
-//    @Test
-//    void testGetExchangeSet() throws CertificateEncodingException, IOException, JAXBException {
-//        // Mock the SECOM library certificate and signature providers
-//        X509Certificate mockCertificate = mock(X509Certificate.class);
-//        doReturn("certificate".getBytes()).when(mockCertificate).getEncoded();
-//        PublicKey mockPublicKey = mock(PublicKey.class);
-//        doReturn(mockPublicKey).when(mockCertificate).getPublicKey();
-//        X509Certificate mockRootCertificate = mock(X509Certificate.class);
-//        doReturn("rootCertificate".getBytes()).when(mockRootCertificate).getEncoded();
-//        DigitalSignatureCertificate digitalSignatureCertificate = new DigitalSignatureCertificate();
-//        digitalSignatureCertificate.setCertificateAlias("secom");
-//        digitalSignatureCertificate.setCertificate(mockCertificate);
-//        digitalSignatureCertificate.setPublicKey(mockPublicKey);
-//        digitalSignatureCertificate.setRootCertificate(mockRootCertificate);
-//        doReturn(digitalSignatureCertificate).when(this.secomCertificateProvider).getDigitalSignatureCertificate();
-//        doReturn(DigitalSignatureAlgorithmEnum.SHA3_384_WITH_ECDSA).when(this.secomSignatureProvider).getSignatureAlgorithm();
-//        doReturn("signature".getBytes()).when(this.secomSignatureProvider).generateSignature(any(), any(), any());
-//
-//        // Mock the rest
-//        doReturn(new PageImpl<>(Collections.singletonList(this.s125DataSet), Pageable.ofSize(this.queryPageSize), 1))
-//                .when(this.datasetService).findAll(any(), any(), any(), any(), any(), any());
-//        doReturn("packagedExchangeSet".getBytes()).when(this.s100ExchangeSetService).packageToExchangeSet(any(), any(), any());
-//
-//        // Set the container type to Exchange Set
-//        this.queryContainerType = ContainerTypeEnum.S100_ExchangeSet;
-//
-//        webTestClient.get()
-//                .uri(uriBuilder -> uriBuilder
-//                        .path("/api/secom/v1" + GET_INTERFACE_PATH)
-//                        .queryParam("dataReference", this.queryDataReference)
-//                        .queryParam("containerType", this.queryContainerType.getValue())
-//                        .queryParam("dataProductType", this.queryDataProductType)
-//                        .queryParam("productVersion", this.queryProductVersion)
-//                        .queryParam("geometry", this.queryGeometry)
-//                        .queryParam("unlocode", this.queryUnlocode)
-//                        .queryParam("validFrom", DateTimeFormatter.ofPattern(SECOM_DATE_TIME_FORMAT).format(this.queryValidFrom))
-//                        .queryParam("validTo", DateTimeFormatter.ofPattern(SECOM_DATE_TIME_FORMAT).format(this.queryValidTo))
-//                        .queryParam("page", this.queryPage)
-//                        .queryParam("pageSize", this.queryPageSize)
-//                        .build())
-//                .header(SecomRequestHeaders.MRN_HEADER, "mrn")
-//                .exchange()
-//                .expectStatus().isOk()
-//                .expectBody(GetResponseObject.class)
-//                .consumeWith(response -> {
-//                    GetResponseObject getResponseObject = response.getResponseBody();
-//                    assertNotNull(getResponseObject);
-//                    assertNotNull(getResponseObject.getDataResponseObject());
-//                    assertNotNull(getResponseObject.getPagination());
-//                    assertEquals(1, getResponseObject.getDataResponseObject().size());
-//                    assertNotNull(getResponseObject.getDataResponseObject().getFirst());
-//                    assertNotNull(getResponseObject.getDataResponseObject().getFirst().getData());
-//                    assertNotNull(getResponseObject.getDataResponseObject().getFirst().getExchangeMetadata());
-//                    assertEquals(Boolean.FALSE, getResponseObject.getDataResponseObject().getFirst().getExchangeMetadata().getDataProtection());
-//                    assertEquals(Boolean.TRUE, getResponseObject.getDataResponseObject().getFirst().getExchangeMetadata().getCompressionFlag());
-//                    assertEquals(SecomConstants.SECOM_PROTECTION_SCHEME, getResponseObject.getDataResponseObject().getFirst().getExchangeMetadata().getProtectionScheme());
-//                    assertEquals(DigitalSignatureAlgorithmEnum.SHA3_384_WITH_ECDSA, getResponseObject.getDataResponseObject().getFirst().getExchangeMetadata().getDigitalSignatureReference());
-//                    assertNotNull(getResponseObject.getDataResponseObject().getFirst().getExchangeMetadata().getDigitalSignatureValue());
-//                    assertEquals(DatatypeConverter.printHexBinary("signature".getBytes()), getResponseObject.getDataResponseObject().getFirst().getExchangeMetadata().getDigitalSignatureValue().getDigitalSignature());
-//                    assertEquals(Base64.getEncoder().encodeToString("certificate".getBytes()), getResponseObject.getDataResponseObject().getFirst().getExchangeMetadata().getDigitalSignatureValue().getPublicCertificate());
-//                    assertEquals("a79fd87b7e6418a5085f88c21482e017eb0ef9a6", getResponseObject.getDataResponseObject().getFirst().getExchangeMetadata().getDigitalSignatureValue().getPublicRootCertificateThumbprint());
-//                    assertEquals(Integer.MAX_VALUE, getResponseObject.getPagination().getMaxItemsPerPage());
-//                    assertEquals(1, getResponseObject.getPagination().getTotalItems());
-//
-//                    // Try to parse the incoming data
-//                    String exchangeSetBytes = new String(Base64.getDecoder().decode(getResponseObject.getDataResponseObject().getFirst().getData()));
-//                    assertEquals("packagedExchangeSet", exchangeSetBytes);
-//                });
-//    }
-//
-//    /**
-//     * Test that the SECOM Get interface will return an HTTP Status BAD_REQUEST
-//     * if one of the provided query parameters is not formatted properly
-//     */
-//    @Test
-//    void testGetBadRequest() {
-//        webTestClient.get()
-//                .uri(uriBuilder -> uriBuilder
-//                        .path("/api/secom/v1" + GET_INTERFACE_PATH)
-//                        .queryParam("dataReference", this.queryDataReference)
-//                        .queryParam("containerType", this.queryContainerType.getValue())
-//                        .queryParam("dataProductType", this.queryDataProductType)
-//                        .queryParam("productVersion", this.queryProductVersion)
-//                        .queryParam("geometry", this.queryGeometry)
-//                        .queryParam("unlocode", this.queryUnlocode)
-//                        .queryParam("validFrom", "Badly Formatted Date")
-//                        .queryParam("validTo", "Another Badly Formatted Date")
-//                        .queryParam("page", this.queryPage)
-//                        .queryParam("pageSize", this.queryPageSize)
-//                        .build())
-//                .header(SecomRequestHeaders.MRN_HEADER, "mrn")
-//                .exchange()
-//                .expectStatus().isBadRequest();
-//    }
-//
-//    /**
-//     * Test that the SECOM Get interface will return an HTTP Status
-//     * METHOD_NOT_ALLOWED if a method other than a GET is requested.
-//     */
-//    @Test
-//    void testGetMethodNotAllowed() {
-//        webTestClient.delete()
-//                .uri(uriBuilder -> uriBuilder
-//                        .path("/api/secom/v1" + GET_INTERFACE_PATH)
-//                        .queryParam("dataReference", this.queryDataReference)
-//                        .queryParam("containerType", this.queryContainerType.getValue())
-//                        .queryParam("dataProductType", this.queryDataProductType)
-//                        .queryParam("productVersion", this.queryProductVersion)
-//                        .queryParam("geometry", this.queryGeometry)
-//                        .queryParam("unlocode", this.queryUnlocode)
-//                        .queryParam("validFrom", SECOM_DATE_TIME_FORMATTER.format(this.queryValidFrom))
-//                        .queryParam("validTo", SECOM_DATE_TIME_FORMATTER.format(this.queryValidTo))
-//                        .queryParam("page", this.queryPage)
-//                        .queryParam("pageSize", this.queryPageSize)
-//                        .build())
-//                .header(SecomRequestHeaders.MRN_HEADER, "mrn")
-//                .exchange()
-//                .expectStatus().isEqualTo(HttpStatus.METHOD_NOT_ALLOWED);
-//    }
-//
-//    /**
-//     * Test that the SECOM Subscription interface is configured properly and
-//     * returns the expected Subscription Response Object output.
-//     */
-//    @Test
-//    void testSubscription() {
-//        doReturn(savedSubscriptionRequest).when(this.secomSubscriptionService).save(any(), any());
-//
-//        webTestClient.post()
-//                .uri("/api/secom/v1" + SUBSCRIPTION_INTERFACE_PATH)
-//                .header(SecomRequestHeaders.MRN_HEADER, "mrn")
-//                .contentType(MediaType.APPLICATION_JSON)
-//                .body(BodyInserters.fromPublisher(Mono.just(subscriptionRequest), SubscriptionRequest.class))
-//                .exchange()
-//                .expectStatus().isOk()
-//                .expectBody(SubscriptionResponseObject.class)
-//                .consumeWith(response -> {
-//                    SubscriptionResponseObject subscriptionResponseObject = response.getResponseBody();
-//                    assertNotNull(subscriptionResponseObject);
-//                    assertEquals(savedSubscriptionRequest.getUuid(), subscriptionResponseObject.getSubscriptionIdentifier());
-//                    assertEquals("Subscription successfully created", subscriptionResponseObject.getMessage());
-//                });
-//    }
-//
-//    /**
-//     * Test that the SECOM Subscription interface will return an HTTP Status
-//     * BAD_REQUEST if a validation error occurs.
-//     */
-//    @Test
-//    void testSubscriptionBadRequest() {
-//        doThrow(SecomValidationException.class).when(this.secomSubscriptionService).save(any(), any());
-//
-//        webTestClient.post()
-//                .uri("/api/secom/v1" + SUBSCRIPTION_INTERFACE_PATH)
-//                .header(SecomRequestHeaders.MRN_HEADER, "mrn")
-//                .contentType(MediaType.APPLICATION_JSON)
-//                .body(BodyInserters.fromPublisher(Mono.just(subscriptionRequest), SubscriptionRequest.class))
-//                .exchange()
-//                .expectStatus().isBadRequest();
-//    }
-//
-//    /**
-//     * Test that the SECOM Subscription interface will return an HTTP Status
-//     * METHOD_NOT_ALLOWED if a method other than a get is requested.
-//     */
-//    @Test
-//    void testSubscriptionMethodNotAllowed() {
-//        doThrow(SecomValidationException.class).when(this.secomSubscriptionService).save(any(), any());
-//
-//        webTestClient.get()
-//                .uri("/api/secom/v1" + SUBSCRIPTION_INTERFACE_PATH)
-//                .header(SecomRequestHeaders.MRN_HEADER, "mrn")
-//                .exchange()
-//                .expectStatus().isEqualTo(HttpStatus.METHOD_NOT_ALLOWED);
-//    }
-//
-//    /**
-//     * Test that the SECOM Remove Subscription interface is configured properly
-//     * and returns the expected Remove Subscription Response Object output.
-//     */
-//    @Test
-//    void testRemoveSubscription() {
-//        doReturn(removeSubscriptionObject.getSubscriptionIdentifier()).when(this.secomSubscriptionService).delete(any());
-//
-//        webTestClient.method(HttpMethod.DELETE)
-//                .uri("/api/secom/v1" + REMOVE_SUBSCRIPTION_INTERFACE_PATH)
-//                .header(SecomRequestHeaders.MRN_HEADER, "mrn")
-//                .contentType(MediaType.APPLICATION_JSON)
-//                .body(BodyInserters.fromPublisher(Mono.just(removeSubscriptionObject), RemoveSubscriptionObject.class))
-//                .exchange()
-//                .expectStatus().isOk()
-//                .expectBody(RemoveSubscriptionResponseObject.class)
-//                .consumeWith(response -> {
-//                    RemoveSubscriptionResponseObject removeSubscriptionResponseObject = response.getResponseBody();
-//                    assertNotNull(removeSubscriptionResponseObject);
-//                    assertEquals(String.format("Subscription %s removed", removeSubscriptionObject.getSubscriptionIdentifier()), removeSubscriptionResponseObject.getMessage());
-//                });
-//    }
-//
-//    /**
-//     * Test that the SECOM Remove Subscription interface will return an HTTP
-//     * Status BAD_REQUEST if a validation error occurs.
-//     */
-//    @Test
-//    void testRemoveSubscriptionBadRequest() {
-//        doThrow(SecomValidationException.class).when(this.secomSubscriptionService).save(any(), any());
-//
-//        webTestClient.post()
-//                .uri("/api/secom/v1" + SUBSCRIPTION_INTERFACE_PATH)
-//                .header(SecomRequestHeaders.MRN_HEADER, "mrn")
-//                .contentType(MediaType.APPLICATION_JSON)
-//                .body(BodyInserters.fromPublisher(Mono.just(removeSubscriptionObject), RemoveSubscriptionObject.class))
-//                .exchange()
-//                .expectStatus().isBadRequest();
-//    }
-//
-//    /**
-//     * Test that the SECOM Remove Subscription interface will return an HTTP
-//     * Status METHOD_NOT_ALLOWED if a method other than a get is requested.
-//     */
-//    @Test
-//    void testRemoveSubscriptionMethodNotAllowed() {
-//        doThrow(SecomValidationException.class).when(this.secomSubscriptionService).save(any(), any());
-//
-//        webTestClient.get()
-//                .uri("/api/secom/v1" + SUBSCRIPTION_INTERFACE_PATH)
-//                .header(SecomRequestHeaders.MRN_HEADER, "mrn")
-//                .exchange()
-//                .expectStatus().isEqualTo(HttpStatus.METHOD_NOT_ALLOWED);
-//    }
-//
-//    /**
-//     * Test that the SECOM Acknowledgement interface is configured properly
-//     * and returns the expected Acknowledgement Response Object output.
-//     */
-//    @Test
-//    void testAcknowledgement() {
-//        webTestClient.method(HttpMethod.POST)
-//                .uri("/api/secom/v1" + ACKNOWLEDGMENT_INTERFACE_PATH)
-//                .header(SecomRequestHeaders.MRN_HEADER, "mrn")
-//                .contentType(MediaType.APPLICATION_JSON)
-//                .body(BodyInserters.fromPublisher(Mono.just(acknowledgementObject), AcknowledgementObject.class))
-//                .exchange()
-//                .expectStatus().isOk()
-//                .expectBody(AcknowledgementResponseObject.class)
-//                .consumeWith(response -> {
-//                    AcknowledgementResponseObject acknowledgementResponseObject = response.getResponseBody();
-//                    assertNotNull(acknowledgementResponseObject);
-//                    assertEquals(String.format("Successfully received ACK for %s", acknowledgementObject.getEnvelope().getTransactionIdentifier()), acknowledgementResponseObject.getMessage());
-//                });
-//    }
-//
-//    /**
-//     * Test that the SECOM Acknowledgement interface will return an HTTP
-//     * Status BAD_REQUEST if a validation error occurs.
-//     */
-//    @Test
-//    void testAcknowledgementBadRequest() {
-//        webTestClient.post()
-//                .uri("/api/secom/v1" + ACKNOWLEDGMENT_INTERFACE_PATH)
-//                .header(SecomRequestHeaders.MRN_HEADER, "mrn")
-//                .contentType(MediaType.APPLICATION_JSON)
-//                .body(BodyInserters.fromPublisher(Mono.just("Invalid acknowledgement object"), String.class))
-//                .exchange()
-//                .expectStatus().isBadRequest();
-//    }
-//
-//    /**
-//     * Test that the SECOM Acknowledgement interface will return an HTTP
-//     * Status METHOD_NOT_ALLOWED if a method other than a get is requested.
-//     */
-//    @Test
-//    void testAcknowledgementNotAllowed() {
-//        webTestClient.get()
-//                .uri("/api/secom/v1" + ACKNOWLEDGMENT_INTERFACE_PATH)
-//                .header(SecomRequestHeaders.MRN_HEADER, "mrn")
-//                .exchange()
-//                .expectStatus().isEqualTo(HttpStatus.METHOD_NOT_ALLOWED);
-//    }
-//}
-=======
 /*
  * Copyright (c) 2024 GLA Research and Development Directorate
  *
@@ -1499,5 +747,4 @@
                 .exchange()
                 .expectStatus().isEqualTo(HttpStatus.METHOD_NOT_ALLOWED);
     }
-}
->>>>>>> 80a1d56b
+}